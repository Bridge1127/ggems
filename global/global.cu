// GGEMS Copyright (C) 2015

#ifndef GLOBAL_CU
#define GLOBAL_CU
#include "global.cuh"

// Some usefull functions

// Reset the GPU
void reset_gpu_device()
{
    printf ( "[\033[32;01mok\033[00m] Reset device .. \n" );
    cudaDeviceReset();
}

// comes from "cuda by example" book
void HandleError ( cudaError_t err,
                   const char *file,
                   int line )
{
    if ( err != cudaSuccess )
    {
        printf ( "%s in %s at line %d\n", cudaGetErrorString ( err ),
                 file, line );
        exit ( EXIT_FAILURE );
    }
}

// comes from "cuda programming" book
__host__ void cuda_error_check ( const char * prefix, const char * postfix )
{
    if ( cudaPeekAtLastError() != cudaSuccess )
    {
        printf ( "\n%s%s%s\n",prefix, cudaGetErrorString ( cudaGetLastError() ),postfix );
        cudaDeviceReset();
        exit ( EXIT_FAILURE );
    }
}

// Set a GPU device
void set_gpu_device ( int deviceChoice, f32 minversion )
{

    int deviceCount = 0;
    cudaGetDeviceCount ( &deviceCount );

    if ( deviceCount == 0 )
    {
        printf ( "[\033[31;03mWARNING\033[00m] There is no device supporting CUDA\n" );
        exit ( EXIT_FAILURE );
    }
    cudaDeviceProp prop;
    cudaGetDeviceProperties ( &prop, deviceChoice%deviceCount );

    if ( prop.major<minversion )
    {
        printf ( "[\033[31;03mWARNING\033[00m] Your device is not compatible with %1.1f version\n",minversion );
        exit ( EXIT_FAILURE );
    }

    cudaSetDevice ( deviceChoice%deviceCount );
    printf ( "[\033[32;01mok\033[00m] \e[1m%s\e[21m found\n", prop.name );

}

// Print out for error
void print_error ( std::string msg )
{
    printf ( "\033[31;03m[ERROR] - %s\033[00m", msg.c_str() );
}

// Print out for warning
void print_warning ( std::string msg )
{
    printf ( "\033[33;03m[WARNING] - %s\033[00m", msg.c_str() );
}

// Print out run time
void print_time ( std::string txt, f64 t )
{

    f64 res;
    ui32 time_h = ( ui32 ) ( t / 3600.0 );
    res = t - ( time_h*3600.0 );
    ui32 time_m = ( ui32 ) ( res / 60.0 );
    res -= ( time_m * 60.0 );
    ui32 time_s = ( ui32 ) ( res );
    res -= time_s;
    ui32 time_ms = ( ui32 ) ( res*1000.0 );

    printf ( "[\033[32;01mRun time\033[00m] %s: ", txt.c_str() );

    if ( time_h != 0 ) printf ( "%i h ", time_h );
    if ( time_m != 0 ) printf ( "%i m ", time_m );
    if ( time_s != 0 ) printf ( "%i s ", time_s );
    printf ( "%i ms\n", time_ms );

}

// Print out memory usage
void print_memory ( std::string txt, ui32 t )
{

    std::vector<std::string> pref;
    pref.push_back ( "B" );
    pref.push_back ( "kB" );
    pref.push_back ( "MB" );
    pref.push_back ( "GB" );

    ui32 iemem = ( ui32 ) ( log ( t ) / log ( 1000 ) );
    f32 mem = f32 ( t ) / ( pow ( 1000, iemem ) );

    printf ( "[\033[34;01mMemory usage\033[00m] %s: %5.2f %s\n", txt.c_str(), mem, pref[iemem].c_str() );

}

// Print GGEMS banner
void print_banner(std::string institution, std::string exp_day, std::string exp_month, std::string exp_year, std::string version) {

<<<<<<< HEAD
    printf("      ____                  \n");
    printf(".--. /\\__/\\ .--.            \n");
    printf("`O  / /  \\ \\  .`  GGEMS %s  \n", version.c_str());
    printf("  `-| |  | |O`              \n");
    printf("   -|`|..|`|-     License:  \n");
    printf(" .` \\.\\__/./ `.    %s       \n", institution.c_str());
    printf("'.-` \\/__\\/ `-.'   %s-%s-%s \n", exp_day.c_str(), exp_month.c_str(), exp_year.c_str());
=======
    printf("      \033[32;01m____\033[00m                  \n");
    printf(".--. \033[32;01m/\\__/\\\033[00m .--.            \n");
    printf("`\033[33;01mO\033[00m  \033[32;01m/ /  \\ \\\033[00m  .`     GGEMS %s  \n", version.c_str());
    printf("  `-\033[32;01m| |  | |\033[00m\033[33;01mO\033[00m`              \n");
    printf("   -\033[32;01m|\033[00m`\033[32;01m|\033[00m..\033[32;01m|\033[00m`\033[32;01m|\033[00m-        License:  \n");
    printf(" .` \033[32;01m\\\033[00m.\033[32;01m\\__/\033[00m.\033[32;01m/\033[00m `.        %s       \n", institution.c_str());
    printf("'.-` \033[32;01m\\/__\\/\033[00m `-.'       %s-%s-%s \n", exp_day.c_str(), exp_month.c_str(), exp_year.c_str());
>>>>>>> 736633a3
    printf("\n");

}

// Abort the current simulation
void exit_simulation()
{
    printf ( "\n[\033[31;03mSimulation aborded\033[00m]\n" );
    exit ( EXIT_FAILURE );
}

/*
// Create a color
Color make_color(f32 r, f32 g, f32 b) {
    Color c;
    c.r = r;
    c.g = g;
    c.b = b;
    return c;
}
*/

// Get time
f64 get_time()
{
    timeval tv;
    gettimeofday ( &tv, NULL );
    return tv.tv_sec + tv.tv_usec / 1000000.0;
}







#endif<|MERGE_RESOLUTION|>--- conflicted
+++ resolved
@@ -117,15 +117,6 @@
 // Print GGEMS banner
 void print_banner(std::string institution, std::string exp_day, std::string exp_month, std::string exp_year, std::string version) {
 
-<<<<<<< HEAD
-    printf("      ____                  \n");
-    printf(".--. /\\__/\\ .--.            \n");
-    printf("`O  / /  \\ \\  .`  GGEMS %s  \n", version.c_str());
-    printf("  `-| |  | |O`              \n");
-    printf("   -|`|..|`|-     License:  \n");
-    printf(" .` \\.\\__/./ `.    %s       \n", institution.c_str());
-    printf("'.-` \\/__\\/ `-.'   %s-%s-%s \n", exp_day.c_str(), exp_month.c_str(), exp_year.c_str());
-=======
     printf("      \033[32;01m____\033[00m                  \n");
     printf(".--. \033[32;01m/\\__/\\\033[00m .--.            \n");
     printf("`\033[33;01mO\033[00m  \033[32;01m/ /  \\ \\\033[00m  .`     GGEMS %s  \n", version.c_str());
@@ -133,7 +124,6 @@
     printf("   -\033[32;01m|\033[00m`\033[32;01m|\033[00m..\033[32;01m|\033[00m`\033[32;01m|\033[00m-        License:  \n");
     printf(" .` \033[32;01m\\\033[00m.\033[32;01m\\__/\033[00m.\033[32;01m/\033[00m `.        %s       \n", institution.c_str());
     printf("'.-` \033[32;01m\\/__\\/\033[00m `-.'       %s-%s-%s \n", exp_day.c_str(), exp_month.c_str(), exp_year.c_str());
->>>>>>> 736633a3
     printf("\n");
 
 }
