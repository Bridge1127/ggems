// ************************************************************************
// * This file is part of GGEMS.                                          *
// *                                                                      *
// * GGEMS is free software: you can redistribute it and/or modify        *
// * it under the terms of the GNU General Public License as published by *
// * the Free Software Foundation, either version 3 of the License, or    *
// * (at your option) any later version.                                  *
// *                                                                      *
// * GGEMS is distributed in the hope that it will be useful,             *
// * but WITHOUT ANY WARRANTY; without even the implied warranty of       *
// * MERCHANTABILITY or FITNESS FOR A PARTICULAR PURPOSE.  See the        *
// * GNU General Public License for more details.                         *
// *                                                                      *
// * You should have received a copy of the GNU General Public License    *
// * along with GGEMS.  If not, see <https://www.gnu.org/licenses/>.      *
// *                                                                      *
// ************************************************************************

/*!
  \file ComputeDoseGGEMSVoxelizedSolid.cl

  \brief OpenCL kernel compute dose in voxelized solid

  \author Julien BERT <julien.bert@univ-brest.fr>
  \author Didier BENOIT <didier.benoit@inserm.fr>
  \author LaTIM, INSERM - U1101, Brest, FRANCE
  \version 1.0
  \date Wednesday January 13, 2021
*/

#include "GGEMS/navigators/GGEMSDoseParams.hh"
#include "GGEMS/materials/GGEMSMaterialTables.hh"
#include "GGEMS/tools/GGEMSSystemOfUnits.hh"
#include "GGEMS/geometries/GGEMSVoxelizedSolidData.hh"

/*!
  \fn kernel void compute_dose_ggems_voxelized_solid(GGsize const dosel_id_limit, global GGEMSDoseParams const* dose_params, global GGDosiType const* edep, global GGint const* hit, global GGDosiType const* edep_squared, global GGEMSVoxelizedSolidData const* voxelized_solid_data, global GGuchar const* label_data, global GGEMSMaterialTables const* materials, global GGfloat* dose, global GGfloat* uncertainty, GGfloat const scale_factor, GGchar const is_water_reference, GGfloat const minimum_density)
  \param dosel_id_limit - number total of dosels
  \param dose_params - params about dosemap
  \param edep - buffer storing energy deposit
  \param hit - buffer storing hit
  \param edep_squared - buffer storing edep squared
  \param voxelized_solid_data - pointer to voxelized solid data
  \param label_data - label data associated to voxelized phantom
  \param materials - registered material in voxelized phantom
  \param dose - output buffer storing dose in gray (Gy)
  \param uncertainty - output buffer storing dose uncertainty
  \param scale_factor - scale factor apply to dose
  \param is_water_reference - water reference mode
  \param minimum_density - minimum density threshold
  \brief computing dose for voxelized solid
*/
kernel void compute_dose_ggems_voxelized_solid(
  GGsize const dosel_id_limit,
  global GGEMSDoseParams const* dose_params,
  global GGDosiType const* edep,
  global GGint const* hit,
  global GGDosiType const* edep_squared,
  global GGEMSVoxelizedSolidData const* voxelized_solid_data,
  global GGuchar const* label_data,
  global GGEMSMaterialTables const* materials,
  global GGfloat* dose,
  global GGfloat* uncertainty,
  GGfloat const scale_factor,
  GGchar const is_water_reference,
  GGfloat const minimum_density
)
{
  // Getting index of thread
  GGint global_id = get_global_id(0);

  // Return if index > to particle limit
  if (global_id >= dosel_id_limit) return;

  GGint3 dosel_id;
  dosel_id.z = global_id/dose_params->slice_number_of_dosels_;
  dosel_id.x = (global_id - dosel_id.z*dose_params->slice_number_of_dosels_)%dose_params->number_of_dosels_.x;
  dosel_id.y = (global_id - dosel_id.z*dose_params->slice_number_of_dosels_)/dose_params->number_of_dosels_.x;

  // Convert doxel_id into position
  GGfloat3 dosel_pos = convert_float3(dosel_id) * dose_params->size_of_dosels_ + convert_float3((dose_params->number_of_dosels_-1)) * (-0.5f*dose_params->size_of_dosels_);

  // Get index of voxelized phantom, x, y, z
  GGint3 voxel_id = convert_int3((dosel_pos - voxelized_solid_data->obb_geometry_.border_min_xyz_) / voxelized_solid_data->voxel_sizes_xyz_);

  // Get the material that compose this volume
  GGuchar material_id = label_data[
    voxel_id.x +
    voxel_id.y * voxelized_solid_data->number_of_voxels_xyz_.x +
    voxel_id.z * voxelized_solid_data->number_of_voxels_xyz_.x * voxelized_solid_data->number_of_voxels_xyz_.y
  ];

  // Compute volume of dosel
  GGfloat dosel_vol = dose_params->size_of_dosels_.x * dose_params->size_of_dosels_.y * dose_params->size_of_dosels_.z;

  // Get density
  GGfloat density = is_water_reference ? 1.0f * (g/cm3) : materials->density_of_material_[material_id];

  // Apply threshold on density and computing dose
  dose[global_id] = density < minimum_density ? 0.0f : scale_factor * edep[global_id] / density / dosel_vol / Gy;

  // Relative statistical uncertainty (from Ma et al. PMB 47 2002 p1671)
  //              /                                    \ ^1/2
  //              |    N*Sum(Edep^2) - Sum(Edep)^2     |
  //  relError =  | __________________________________ |
  //              |                                    |
  //              \         (N-1)*Sum(Edep)^2          /
  //
  //   where Edep represents the energy deposit in one hit and N the number of energy deposits (hits)

  // Computing uncertainty
<<<<<<< HEAD
  if (hit[global_id] > 1 && edep[global_id] != 0.0f) {
    GGDosiType sum_edep_2 = edep[global_id] * edep[global_id];
    uncertainty[global_id] = sqrt((hit[global_id]*edep_squared[global_id] - sum_edep_2) / ((hit[global_id]-1.0f) * sum_edep_2));
  }
  else {
    uncertainty[global_id] = 1.0f;
=======
  if (uncertainty) {
    if (hit[global_id] > 1 && edep[global_id] != 0.0) {
      GGDosiType sum_edep_2 = edep[global_id] * edep[global_id];
      uncertainty[global_id] = sqrt((hit[global_id]*edep_squared[global_id] - sum_edep_2) / ((hit[global_id]-1) * sum_edep_2));
    }
    else {
      uncertainty[global_id] = 1.0f;
    }
>>>>>>> f4520797
  }
}<|MERGE_RESOLUTION|>--- conflicted
+++ resolved
@@ -109,14 +109,6 @@
   //   where Edep represents the energy deposit in one hit and N the number of energy deposits (hits)
 
   // Computing uncertainty
-<<<<<<< HEAD
-  if (hit[global_id] > 1 && edep[global_id] != 0.0f) {
-    GGDosiType sum_edep_2 = edep[global_id] * edep[global_id];
-    uncertainty[global_id] = sqrt((hit[global_id]*edep_squared[global_id] - sum_edep_2) / ((hit[global_id]-1.0f) * sum_edep_2));
-  }
-  else {
-    uncertainty[global_id] = 1.0f;
-=======
   if (uncertainty) {
     if (hit[global_id] > 1 && edep[global_id] != 0.0) {
       GGDosiType sum_edep_2 = edep[global_id] * edep[global_id];
@@ -125,6 +117,5 @@
     else {
       uncertainty[global_id] = 1.0f;
     }
->>>>>>> f4520797
   }
 }