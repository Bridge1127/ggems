// ************************************************************************
// * This file is part of GGEMS.                                          *
// *                                                                      *
// * GGEMS is free software: you can redistribute it and/or modify        *
// * it under the terms of the GNU General Public License as published by *
// * the Free Software Foundation, either version 3 of the License, or    *
// * (at your option) any later version.                                  *
// *                                                                      *
// * GGEMS is distributed in the hope that it will be useful,             *
// * but WITHOUT ANY WARRANTY; without even the implied warranty of       *
// * MERCHANTABILITY or FITNESS FOR A PARTICULAR PURPOSE.  See the        *
// * GNU General Public License for more details.                         *
// *                                                                      *
// * You should have received a copy of the GNU General Public License    *
// * along with GGEMS.  If not, see <https://www.gnu.org/licenses/>.      *
// *                                                                      *
// ************************************************************************

/*!
  \file GGEMSOpenCLManager.cc

  \brief Singleton class storing all informations about OpenCL and managing GPU/CPU devices, contexts, kernels, command queues and events. In GGEMS the strategy is 1 context = 1 device.

  \author Julien BERT <julien.bert@univ-brest.fr>
  \author Didier BENOIT <didier.benoit@inserm.fr>
  \author LaTIM, INSERM - U1101, Brest, FRANCE
  \version 1.0
  \date Tuesday March 23, 2021
*/

#include <algorithm>
#include <sstream>

#include "GGEMS/tools/GGEMSTools.hh"
#include "GGEMS/global/GGEMSOpenCLManager.hh"
#include "GGEMS/tools/GGEMSRAMManager.hh"

////////////////////////////////////////////////////////////////////////////////
////////////////////////////////////////////////////////////////////////////////
////////////////////////////////////////////////////////////////////////////////

GGEMSOpenCLManager::GGEMSOpenCLManager(void)
{
  GGcout("GGEMSOpenCLManager", "GGEMSOpenCLManager", 3) << "GGEMSOpenCLManager creating..." << GGendl;

  InitOpenCL();

  GGcout("GGEMSOpenCLManager", "GGEMSOpenCLManager", 3) << "GGEMSOpenCLManager created!!!" << GGendl;
}

////////////////////////////////////////////////////////////////////////////////
////////////////////////////////////////////////////////////////////////////////
////////////////////////////////////////////////////////////////////////////////

GGEMSOpenCLManager::~GGEMSOpenCLManager(void)
{
  GGcout("GGEMSOpenCLManager", "~GGEMSOpenCLManager", 3) << "GGEMSOpenCLManager erasing..." << GGendl;
  GGcout("GGEMSOpenCLManager", "~GGEMSOpenCLManager", 3) << "GGEMSOpenCLManager erased!!!" << GGendl;
}

////////////////////////////////////////////////////////////////////////////////
////////////////////////////////////////////////////////////////////////////////
////////////////////////////////////////////////////////////////////////////////

void GGEMSOpenCLManager::Clean(void)
{
  GGcout("GGEMSOpenCLManager", "Clean", 3) << "GGEMSOpenCLManager cleaning..." << GGendl;

  // Freeing devices
  for (cl::Device* d : devices_) {
    delete d;
    d = nullptr;
  }

  // Freeing activated devices
  for (ComputingDevice& i : computing_devices_) i.Clean();

  // Deleting kernel
  for (cl::Kernel* k : kernels_) {
    delete k;
    k = nullptr;
  }

  GGcout("GGEMSOpenCLManager", "Clean", 3) << "GGEMSOpenCLManager cleaned!!!" << GGendl;
}

////////////////////////////////////////////////////////////////////////////////
////////////////////////////////////////////////////////////////////////////////
////////////////////////////////////////////////////////////////////////////////

void GGEMSOpenCLManager::InitOpenCL(void)
{
  #ifndef OPENCL_CACHE_KERNEL_COMPILATION
  DisableCudaKernelCache();
  #endif

  GetOpenCLPlatorms();
  GetOpenCLDevices();
  SetOpenCLCompilationOptions();

  // Filling alias vendor
  vendors_.insert(std::make_pair("nvidia", "NVIDIA Corporation"));
  vendors_.insert(std::make_pair("intel", "Intel(R) Corporation"));
  vendors_.insert(std::make_pair("amd", "Advanced Micro Devices, Inc."));
}

////////////////////////////////////////////////////////////////////////////////
////////////////////////////////////////////////////////////////////////////////
////////////////////////////////////////////////////////////////////////////////

void GGEMSOpenCLManager::DisableCudaKernelCache(void) const
{
  #ifdef _MSC_VER
  _putenv("CUDA_CACHE_DISABLE=1");
  #else
  std::string disable_cache("CUDA_CACHE_DISABLE=1");
  putenv(&disable_cache[0]);
  #endif
}

////////////////////////////////////////////////////////////////////////////////
////////////////////////////////////////////////////////////////////////////////
////////////////////////////////////////////////////////////////////////////////

void GGEMSOpenCLManager::GetOpenCLPlatorms(void)
{
  // Getting all platforms
  CheckOpenCLError(cl::Platform::get(&platforms_), "GGEMSOpenCLManager", "GetOpenCLPlatorms");

  // String parameter storing info from platform
  std::string info_string;

  // Getting infos about platforms
  for (cl::Platform& p : platforms_) {
    CheckOpenCLError(p.getInfo(CL_PLATFORM_PROFILE, &info_string), "GGEMSOpenCLManager", "GetOpenCLPlatorms");
    platform_profile_.push_back(info_string);

    CheckOpenCLError(p.getInfo(CL_PLATFORM_VERSION, &info_string), "GGEMSOpenCLManager", "GetOpenCLPlatorms");
    platform_version_.push_back(info_string);

    CheckOpenCLError(p.getInfo(CL_PLATFORM_NAME, &info_string), "GGEMSOpenCLManager", "GetOpenCLPlatorms");
    platform_name_.push_back(info_string); 

    CheckOpenCLError(p.getInfo(CL_PLATFORM_VENDOR, &info_string), "GGEMSOpenCLManager", "GetOpenCLPlatorms");
    platform_vendor_.push_back(info_string);

    CheckOpenCLError(p.getInfo(CL_PLATFORM_EXTENSIONS, &info_string), "GGEMSOpenCLManager", "GetOpenCLPlatorms");
    platform_extensions_.push_back(info_string);
  }
}

////////////////////////////////////////////////////////////////////////////////
////////////////////////////////////////////////////////////////////////////////
////////////////////////////////////////////////////////////////////////////////

void GGEMSOpenCLManager::PrintPlatformInfos(void) const
{
  for (GGsize i = 0; i < platforms_.size(); ++i) {
    GGcout("GGEMSOpenCLManager", "PrintPlatformInfos", 0) << GGendl;
    GGcout("GGEMSOpenCLManager", "PrintPlatformInfos", 0) << "#### PLATFORM: " << i << " ####" << GGendl;
    GGcout("GGEMSOpenCLManager", "PrintPlatformInfos", 0) << "    + Platform: " << platform_profile_[i] << GGendl;
    GGcout("GGEMSOpenCLManager", "PrintPlatformInfos", 0) << "    + Version: " << platform_version_[i] << GGendl;
    GGcout("GGEMSOpenCLManager", "PrintPlatformInfos", 0) << "    + Name: " << platform_name_[i] << GGendl;
    GGcout("GGEMSOpenCLManager", "PrintPlatformInfos", 0) << "    + Vendor: " << platform_vendor_[i] << GGendl;
    GGcout("GGEMSOpenCLManager", "PrintPlatformInfos", 0) << "    + Extensions: " << platform_extensions_[i] << GGendl;
  }
  GGcout("GGEMSOpenCLManager", "PrintPlatformInfos", 0) << GGendl;
}

////////////////////////////////////////////////////////////////////////////////
////////////////////////////////////////////////////////////////////////////////
////////////////////////////////////////////////////////////////////////////////

void GGEMSOpenCLManager::GetOpenCLDevices(void)
{
  // Getting all devices from platform
  for (GGsize i = 0; i < platforms_.size(); ++i) {
    std::vector<cl::Device> all_devices;

    // Getting device from platform
    platforms_[i].getDevices(CL_DEVICE_TYPE_ALL, &all_devices);

    // Storing all devices from platform
    for (cl::Device& d : all_devices) devices_.emplace_back(new cl::Device(d));
  }

  // Parameters reading infos from platform and device
  std::string info_string;
  cl_device_type device_type;
  cl_device_fp_config device_fp_config;
  cl_device_exec_capabilities device_exec_capabilities;
  cl_device_mem_cache_type device_mem_cache_type;
  cl_device_local_mem_type device_local_mem_type;
  cl_device_affinity_domain device_affinity_domain;
  GGuint info_uint;
  GGulong info_ulong;
  GGsize info_size;
  GGbool info_bool;
  char char_data[1024];
  GGsize size_data[3];

  // Getting infos about device
  for (GGsize i = 0; i < devices_.size(); ++i) {
    CheckOpenCLError(devices_[i]->getInfo(CL_DEVICE_TYPE, &device_type), "GGEMSOpenCLManager", "GGEMSOpenCLManager");
    device_type_.push_back(device_type);

    CheckOpenCLError(devices_[i]->getInfo(CL_DEVICE_NAME, &info_string), "GGEMSOpenCLManager", "GGEMSOpenCLManager");
    device_name_.push_back(info_string);

    CheckOpenCLError(devices_[i]->getInfo(CL_DEVICE_VENDOR, &info_string), "GGEMSOpenCLManager", "GGEMSOpenCLManager");
    device_vendor_.push_back(info_string);

    CheckOpenCLError(devices_[i]->getInfo(CL_DEVICE_VENDOR_ID, &info_uint), "GGEMSOpenCLManager", "GGEMSOpenCLManager");
    device_vendor_id_.push_back(info_uint);

    CheckOpenCLError(devices_[i]->getInfo(CL_DEVICE_PROFILE, &info_string), "GGEMSOpenCLManager", "GGEMSOpenCLManager");
    device_profile_.push_back(info_string);

    CheckOpenCLError(devices_[i]->getInfo(CL_DEVICE_VERSION, &char_data), "GGEMSOpenCLManager", "GGEMSOpenCLManager");
    device_version_.push_back(std::string(char_data));

    CheckOpenCLError(devices_[i]->getInfo(CL_DRIVER_VERSION, &char_data), "GGEMSOpenCLManager", "GGEMSOpenCLManager");
    device_driver_version_.push_back(std::string(char_data));

    CheckOpenCLError(devices_[i]->getInfo(CL_DEVICE_OPENCL_C_VERSION, &char_data), "GGEMSOpenCLManager", "GGEMSOpenCLManager");
    device_opencl_c_version_.push_back(std::string(char_data));

    CheckOpenCLError(devices_[i]->getInfo(CL_DEVICE_NATIVE_VECTOR_WIDTH_CHAR, &info_uint), "GGEMSOpenCLManager", "GGEMSOpenCLManager");
    device_native_vector_width_char_.push_back(info_uint);

    CheckOpenCLError(devices_[i]->getInfo(CL_DEVICE_NATIVE_VECTOR_WIDTH_SHORT, &info_uint), "GGEMSOpenCLManager", "GGEMSOpenCLManager");
    device_native_vector_width_short_.push_back(info_uint);

    CheckOpenCLError(devices_[i]->getInfo(CL_DEVICE_NATIVE_VECTOR_WIDTH_INT, &info_uint), "GGEMSOpenCLManager", "GGEMSOpenCLManager");
    device_native_vector_width_int_.push_back(info_uint);

    CheckOpenCLError(devices_[i]->getInfo(CL_DEVICE_NATIVE_VECTOR_WIDTH_LONG, &info_uint), "GGEMSOpenCLManager", "GGEMSOpenCLManager");
    device_native_vector_width_long_.push_back(info_uint);

    CheckOpenCLError(devices_[i]->getInfo(CL_DEVICE_NATIVE_VECTOR_WIDTH_HALF, &info_uint), "GGEMSOpenCLManager", "GGEMSOpenCLManager");
    device_native_vector_width_half_.push_back(info_uint);

    CheckOpenCLError(devices_[i]->getInfo(CL_DEVICE_NATIVE_VECTOR_WIDTH_FLOAT, &info_uint), "GGEMSOpenCLManager", "GGEMSOpenCLManager");
    device_native_vector_width_float_.push_back(info_uint);

    CheckOpenCLError(devices_[i]->getInfo(CL_DEVICE_NATIVE_VECTOR_WIDTH_DOUBLE, &info_uint), "GGEMSOpenCLManager", "GGEMSOpenCLManager");
    device_native_vector_width_double_.push_back(info_uint);

    CheckOpenCLError(devices_[i]->getInfo(CL_DEVICE_PREFERRED_VECTOR_WIDTH_CHAR, &info_uint), "GGEMSOpenCLManager", "GGEMSOpenCLManager");
    device_preferred_vector_width_char_.push_back(info_uint);

    CheckOpenCLError(devices_[i]->getInfo(CL_DEVICE_PREFERRED_VECTOR_WIDTH_SHORT, &info_uint), "GGEMSOpenCLManager", "GGEMSOpenCLManager");
    device_preferred_vector_width_short_.push_back(info_uint);

    CheckOpenCLError(devices_[i]->getInfo(CL_DEVICE_PREFERRED_VECTOR_WIDTH_INT, &info_uint), "GGEMSOpenCLManager", "GGEMSOpenCLManager");
    device_preferred_vector_width_int_.push_back(info_uint);

    CheckOpenCLError(devices_[i]->getInfo(CL_DEVICE_PREFERRED_VECTOR_WIDTH_LONG, &info_uint), "GGEMSOpenCLManager", "GGEMSOpenCLManager");
    device_preferred_vector_width_long_.push_back(info_uint);

    CheckOpenCLError(devices_[i]->getInfo(CL_DEVICE_PREFERRED_VECTOR_WIDTH_HALF, &info_uint), "GGEMSOpenCLManager", "GGEMSOpenCLManager");
    device_preferred_vector_width_half_.push_back(info_uint);

    CheckOpenCLError(devices_[i]->getInfo(CL_DEVICE_PREFERRED_VECTOR_WIDTH_FLOAT, &info_uint), "GGEMSOpenCLManager", "GGEMSOpenCLManager");
    device_preferred_vector_width_float_.push_back(info_uint);

    CheckOpenCLError(devices_[i]->getInfo(CL_DEVICE_PREFERRED_VECTOR_WIDTH_DOUBLE, &info_uint), "GGEMSOpenCLManager", "GGEMSOpenCLManager");
    device_preferred_vector_width_double_.push_back(info_uint);

    CheckOpenCLError(devices_[i]->getInfo(CL_DEVICE_ADDRESS_BITS, &info_uint), "GGEMSOpenCLManager", "GGEMSOpenCLManager");
    device_address_bits_.push_back(info_uint);

    CheckOpenCLError(devices_[i]->getInfo(CL_DEVICE_AVAILABLE, &info_bool), "GGEMSOpenCLManager", "GGEMSOpenCLManager");
    device_available_.push_back(info_bool);

    CheckOpenCLError(devices_[i]->getInfo(CL_DEVICE_COMPILER_AVAILABLE, &info_bool), "GGEMSOpenCLManager", "GGEMSOpenCLManager");
    device_compiler_available_.push_back(info_bool);

    if (device_native_vector_width_half_[i] != 0) {
      CheckOpenCLError(devices_[i]->getInfo(CL_DEVICE_HALF_FP_CONFIG, &device_fp_config), "GGEMSOpenCLManager", "GGEMSOpenCLManager");
      device_half_fp_config_.push_back(device_fp_config);
    }

    CheckOpenCLError(devices_[i]->getInfo(CL_DEVICE_SINGLE_FP_CONFIG, &device_fp_config), "GGEMSOpenCLManager", "GGEMSOpenCLManager");
    device_single_fp_config_.push_back(device_fp_config);
    if (device_native_vector_width_double_[i] != 0) {
      CheckOpenCLError(devices_[i]->getInfo(CL_DEVICE_DOUBLE_FP_CONFIG, &device_fp_config), "GGEMSOpenCLManager", "GGEMSOpenCLManager");
      device_double_fp_config_.push_back(device_fp_config);
    }

    CheckOpenCLError(devices_[i]->getInfo(CL_DEVICE_ENDIAN_LITTLE, &info_bool), "GGEMSOpenCLManager", "GGEMSOpenCLManager");
    device_endian_little_.push_back(info_bool);

    CheckOpenCLError(devices_[i]->getInfo(CL_DEVICE_EXTENSIONS, &info_string), "GGEMSOpenCLManager", "GGEMSOpenCLManager");
    device_extensions_.push_back(info_string);

    CheckOpenCLError(devices_[i]->getInfo(CL_DEVICE_ERROR_CORRECTION_SUPPORT, &info_bool), "GGEMSOpenCLManager", "GGEMSOpenCLManager");
    device_error_correction_support_.push_back(info_bool);

    CheckOpenCLError(devices_[i]->getInfo(CL_DEVICE_EXECUTION_CAPABILITIES, &device_exec_capabilities), "GGEMSOpenCLManager", "GGEMSOpenCLManager");
    device_execution_capabilities_.push_back(device_exec_capabilities);

    CheckOpenCLError(devices_[i]->getInfo(CL_DEVICE_GLOBAL_MEM_CACHE_SIZE, &info_ulong), "GGEMSOpenCLManager", "GGEMSOpenCLManager");
    device_global_mem_cache_size_.push_back(info_ulong);

    CheckOpenCLError(devices_[i]->getInfo(CL_DEVICE_GLOBAL_MEM_CACHE_TYPE, &device_mem_cache_type), "GGEMSOpenCLManager", "GGEMSOpenCLManager");
    device_global_mem_cache_type_.push_back(device_mem_cache_type);

    CheckOpenCLError(devices_[i]->getInfo(CL_DEVICE_GLOBAL_MEM_CACHELINE_SIZE, &info_uint), "GGEMSOpenCLManager", "GGEMSOpenCLManager");
    device_global_mem_cacheline_size_.push_back(info_uint);

    CheckOpenCLError(devices_[i]->getInfo(CL_DEVICE_GLOBAL_MEM_SIZE, &info_ulong), "GGEMSOpenCLManager", "GGEMSOpenCLManager");
    device_global_mem_size_.push_back(info_ulong);

    CheckOpenCLError(devices_[i]->getInfo(CL_DEVICE_LOCAL_MEM_SIZE, &info_ulong), "GGEMSOpenCLManager", "GGEMSOpenCLManager");
    device_local_mem_size_.push_back(info_ulong);

    CheckOpenCLError(devices_[i]->getInfo(CL_DEVICE_LOCAL_MEM_TYPE, &device_local_mem_type), "GGEMSOpenCLManager", "GGEMSOpenCLManager");
    device_local_mem_type_.push_back(device_local_mem_type);

    CheckOpenCLError(devices_[i]->getInfo(CL_DEVICE_HOST_UNIFIED_MEMORY, &info_bool), "GGEMSOpenCLManager", "GGEMSOpenCLManager");
    device_host_unified_memory_.push_back(info_bool);

    CheckOpenCLError(devices_[i]->getInfo(CL_DEVICE_IMAGE_SUPPORT, &info_bool), "GGEMSOpenCLManager", "GGEMSOpenCLManager");
    device_image_support_.push_back(info_bool);

    CheckOpenCLError(devices_[i]->getInfo(CL_DEVICE_IMAGE_MAX_ARRAY_SIZE, &info_size), "GGEMSOpenCLManager", "GGEMSOpenCLManager");
    device_image_max_array_size_.push_back(info_size);

    CheckOpenCLError(devices_[i]->getInfo(CL_DEVICE_IMAGE_MAX_BUFFER_SIZE, &info_size), "GGEMSOpenCLManager", "GGEMSOpenCLManager");
    device_image_max_buffer_size_.push_back(info_size);
    
    CheckOpenCLError(devices_[i]->getInfo(CL_DEVICE_IMAGE2D_MAX_WIDTH, &info_size), "GGEMSOpenCLManager", "GGEMSOpenCLManager");
    device_image2D_max_width_.push_back(info_size);

    CheckOpenCLError(devices_[i]->getInfo(CL_DEVICE_IMAGE2D_MAX_HEIGHT, &info_size), "GGEMSOpenCLManager", "GGEMSOpenCLManager");
    device_image2D_max_height_.push_back(info_size);

    CheckOpenCLError(devices_[i]->getInfo(CL_DEVICE_IMAGE3D_MAX_WIDTH, &info_size), "GGEMSOpenCLManager", "GGEMSOpenCLManager");
    device_image3D_max_width_.push_back(info_size);

    CheckOpenCLError(devices_[i]->getInfo(CL_DEVICE_IMAGE3D_MAX_HEIGHT, &info_size), "GGEMSOpenCLManager", "GGEMSOpenCLManager");
    device_image3D_max_height_.push_back(info_size);

    CheckOpenCLError(devices_[i]->getInfo(CL_DEVICE_IMAGE3D_MAX_DEPTH, &info_size), "GGEMSOpenCLManager", "GGEMSOpenCLManager");
    device_image3D_max_depth_.push_back(info_size);

    CheckOpenCLError(devices_[i]->getInfo(CL_DEVICE_MAX_READ_IMAGE_ARGS, &info_uint), "GGEMSOpenCLManager", "GGEMSOpenCLManager");
    device_max_read_image_args_.push_back(info_uint);

    CheckOpenCLError(devices_[i]->getInfo(CL_DEVICE_MAX_WRITE_IMAGE_ARGS, &info_uint), "GGEMSOpenCLManager", "GGEMSOpenCLManager");
    device_max_write_image_args_.push_back(info_uint);

    CheckOpenCLError(devices_[i]->getInfo(CL_DEVICE_MAX_CLOCK_FREQUENCY, &info_uint), "GGEMSOpenCLManager", "GGEMSOpenCLManager");
    device_max_clock_frequency_.push_back(info_uint);

    CheckOpenCLError(devices_[i]->getInfo(CL_DEVICE_MAX_COMPUTE_UNITS, &info_uint), "GGEMSOpenCLManager", "GGEMSOpenCLManager");
    device_max_compute_units_.push_back(info_uint);

    CheckOpenCLError(devices_[i]->getInfo(CL_DEVICE_MAX_CONSTANT_ARGS, &info_uint), "GGEMSOpenCLManager", "GGEMSOpenCLManager");
    device_max_constant_args_.push_back(info_uint);

    CheckOpenCLError(devices_[i]->getInfo(CL_DEVICE_MAX_CONSTANT_BUFFER_SIZE, &info_ulong), "GGEMSOpenCLManager", "GGEMSOpenCLManager");
    device_max_constant_buffer_size_.push_back(info_ulong);

    CheckOpenCLError(devices_[i]->getInfo(CL_DEVICE_MAX_MEM_ALLOC_SIZE, &info_ulong), "GGEMSOpenCLManager", "GGEMSOpenCLManager");
    device_max_mem_alloc_size_.push_back(info_ulong);

    CheckOpenCLError(devices_[i]->getInfo(CL_DEVICE_MAX_PARAMETER_SIZE, &info_size), "GGEMSOpenCLManager", "GGEMSOpenCLManager");
    device_max_parameter_size_.push_back(info_size);

    CheckOpenCLError(devices_[i]->getInfo(CL_DEVICE_MAX_WORK_GROUP_SIZE, &info_size), "GGEMSOpenCLManager", "GGEMSOpenCLManager");
    device_max_work_group_size_.push_back(info_size);

    CheckOpenCLError(devices_[i]->getInfo(CL_DEVICE_MAX_WORK_ITEM_DIMENSIONS, &info_uint), "GGEMSOpenCLManager", "GGEMSOpenCLManager");
    device_max_work_item_dimensions_.push_back(info_uint);

    CheckOpenCLError(devices_[i]->getInfo(CL_DEVICE_MEM_BASE_ADDR_ALIGN, &info_uint), "GGEMSOpenCLManager", "GGEMSOpenCLManager");
    device_mem_base_addr_align_.push_back(info_uint);

    CheckOpenCLError(devices_[i]->getInfo(CL_DEVICE_MAX_WORK_ITEM_SIZES, &size_data), "GGEMSOpenCLManager", "GGEMSOpenCLManager");
    for (GGsize j = 0; j < 3; ++j) device_max_work_item_sizes_.push_back(size_data[j]);

    CheckOpenCLError(devices_[i]->getInfo(CL_DEVICE_PRINTF_BUFFER_SIZE, &info_size), "GGEMSOpenCLManager", "GGEMSOpenCLManager");
    device_printf_buffer_size_.push_back(info_size);

    CheckOpenCLError(devices_[i]->getInfo(CL_DEVICE_MAX_SAMPLERS, &info_uint), "GGEMSOpenCLManager", "GGEMSOpenCLManager");
    device_max_samplers_.push_back(info_uint);

    CheckOpenCLError(devices_[i]->getInfo(CL_DEVICE_PARTITION_AFFINITY_DOMAIN, &device_affinity_domain), "GGEMSOpenCLManager", "GGEMSOpenCLManager");
    device_partition_affinity_domain_.push_back(device_affinity_domain);

    CheckOpenCLError(devices_[i]->getInfo(CL_DEVICE_PARTITION_MAX_SUB_DEVICES, &info_uint), "GGEMSOpenCLManager", "GGEMSOpenCLManager");
    device_partition_max_sub_devices_.push_back(info_uint);

    CheckOpenCLError(devices_[i]->getInfo(CL_DEVICE_PROFILING_TIMER_RESOLUTION, &info_size), "GGEMSOpenCLManager", "GGEMSOpenCLManager");
    device_profiling_timer_resolution_.push_back(info_size);
  }

  // Custom work group size, 64 seems a good trade-off
  work_group_size_ = 64;
}

////////////////////////////////////////////////////////////////////////////////
////////////////////////////////////////////////////////////////////////////////
////////////////////////////////////////////////////////////////////////////////

void GGEMSOpenCLManager::PrintDeviceInfos(void) const
{
  for (GGsize i = 0; i < devices_.size(); ++i) {
    GGcout("GGEMSOpenCLManager", "PrintDeviceInfos", 0) << GGendl;
    GGcout("GGEMSOpenCLManager", "PrintDeviceInfos", 0) << "#### DEVICE: " << i << " ####" << GGendl;
    GGcout("GGEMSOpenCLManager", "PrintDeviceInfos", 0) << "    + Name: " << device_name_[i] << GGendl;
    GGcout("GGEMSOpenCLManager", "PrintDeviceInfos", 0) << "    + Vendor: " << device_vendor_[i] << GGendl;
    GGcout("GGEMSOpenCLManager", "PrintDeviceInfos", 0) << "    + Vendor ID: " << device_vendor_id_[i] << GGendl;
    GGcout("GGEMSOpenCLManager", "PrintDeviceInfos", 0) << "    + Version: " << device_version_[i] << GGendl;
     GGcout("GGEMSOpenCLManager", "PrintDeviceInfos", 0) << "    + Driver Version: " << device_driver_version_[i] << GGendl;
     GGcout("GGEMSOpenCLManager", "PrintDeviceInfos", 0) << "    + OpenCL C Version: " << device_opencl_c_version_[i] << GGendl;
    if (device_type_[i] == CL_DEVICE_TYPE_CPU) {
      GGcout("GGEMSOpenCLManager", "PrintDeviceInfos", 0) << "    + Device Type: " << "CL_DEVICE_TYPE_CPU" << GGendl;
    }
    else if (device_type_[i] == CL_DEVICE_TYPE_GPU) {
      GGcout("GGEMSOpenCLManager", "PrintDeviceInfos", 0) << "    + Device Type: " << "CL_DEVICE_TYPE_GPU" << GGendl;
    }
    GGcout("GGEMSOpenCLManager", "PrintDeviceInfos", 0) << "    + Profile: " << device_profile_[i] << GGendl;
    GGcout("GGEMSOpenCLManager", "PrintDeviceInfos", 0) << "    + Native Vector Width Char: " << device_native_vector_width_char_[i] << GGendl;
    GGcout("GGEMSOpenCLManager", "PrintDeviceInfos", 0) << "    + Native Vector Width Short: " << device_native_vector_width_short_[i] << GGendl;
    GGcout("GGEMSOpenCLManager", "PrintDeviceInfos", 0) << "    + Native Vector Width Int: " << device_native_vector_width_int_[i] << GGendl;
    GGcout("GGEMSOpenCLManager", "PrintDeviceInfos", 0) << "    + Native Vector Width Long: " << device_native_vector_width_long_[i] << GGendl;
    GGcout("GGEMSOpenCLManager", "PrintDeviceInfos", 0) << "    + Native Vector Width Half: " << device_native_vector_width_half_[i] << GGendl;
    GGcout("GGEMSOpenCLManager", "PrintDeviceInfos", 0) << "    + Native Vector Width Float: " << device_native_vector_width_float_[i] << GGendl;
    GGcout("GGEMSOpenCLManager", "PrintDeviceInfos", 0) << "    + Native Vector Width Double: " << device_native_vector_width_double_[i] << GGendl;
    GGcout("GGEMSOpenCLManager", "PrintDeviceInfos", 0) << "    + Preferred Vector Width Char: " << device_preferred_vector_width_char_[i] << GGendl;
    GGcout("GGEMSOpenCLManager", "PrintDeviceInfos", 0) << "    + Preferred Vector Width Short: " << device_preferred_vector_width_short_[i] << GGendl;
    GGcout("GGEMSOpenCLManager", "PrintDeviceInfos", 0) << "    + Preferred Vector Width Int: " << device_preferred_vector_width_int_[i] << GGendl;
    GGcout("GGEMSOpenCLManager", "PrintDeviceInfos", 0) << "    + Preferred Vector Width Long: " << device_preferred_vector_width_long_[i] << GGendl;
    GGcout("GGEMSOpenCLManager", "PrintDeviceInfos", 0) << "    + Preferred Vector Width Half: " << device_preferred_vector_width_half_[i] << GGendl;
    GGcout("GGEMSOpenCLManager", "PrintDeviceInfos", 0) << "    + Preferred Vector Width Float: " << device_preferred_vector_width_float_[i] << GGendl;
    GGcout("GGEMSOpenCLManager", "PrintDeviceInfos", 0) << "    + Preferred Vector Width Double: " << device_preferred_vector_width_double_[i] << GGendl;
    GGcout("GGEMSOpenCLManager", "PrintDeviceInfos", 0) << "    + Address Bits: " << device_address_bits_[i] << " bits" << GGendl;
    if (device_available_[i] == static_cast<GGbool>(true)) {
      GGcout("GGEMSOpenCLManager", "PrintDeviceInfos", 0) << "    + Device Available: ON" << GGendl;
    }
    else {
      GGcout("GGEMSOpenCLManager", "PrintDeviceInfos", 0) << "    + Device Available: OFF" << GGendl;
    }
    if (device_compiler_available_[i] == static_cast<GGbool>(true)) {
      GGcout("GGEMSOpenCLManager", "PrintDeviceInfos", 0) << "    + Compiler Available: ON" << GGendl;
    }
    else {
      GGcout("GGEMSOpenCLManager", "PrintDeviceInfos", 0) << "    + Compiler Available: OFF" << GGendl;
    }
    if (device_native_vector_width_half_[i] != 0) {
      std::string half_fp_capability("");
      half_fp_capability += device_half_fp_config_[i] & CL_FP_DENORM ? "DENORM " : "";
      half_fp_capability += device_half_fp_config_[i] & CL_FP_INF_NAN ? "INF_NAN " : "";
      half_fp_capability += device_half_fp_config_[i] & CL_FP_ROUND_TO_NEAREST ? "ROUND_TO_NEAREST " : "";
      half_fp_capability += device_half_fp_config_[i] & CL_FP_ROUND_TO_ZERO ? "ROUND_TO_ZERO " : "";
      half_fp_capability += device_half_fp_config_[i] & CL_FP_ROUND_TO_INF ? "ROUND_TO_INF " : "";
      half_fp_capability += device_half_fp_config_[i] & CL_FP_FMA ? "FMA " : "";
      half_fp_capability += device_half_fp_config_[i] & CL_FP_SOFT_FLOAT ? "SOFT_FLOAT " : "";
      half_fp_capability += device_half_fp_config_[i] & CL_FP_CORRECTLY_ROUNDED_DIVIDE_SQRT ? "CORRECTLY_ROUNDED_DIVIDE_SQRT" : "";
      GGcout("GGEMSOpenCLManager", "PrintDeviceInfos", 0) << "    + Half Precision Capability: " << half_fp_capability << GGendl;
    }
    std::string single_fp_capability("");
    single_fp_capability += device_single_fp_config_[i] & CL_FP_DENORM ? "DENORM " : "";
    single_fp_capability += device_single_fp_config_[i] & CL_FP_INF_NAN ? "INF_NAN " : "";
    single_fp_capability += device_single_fp_config_[i] & CL_FP_ROUND_TO_NEAREST ? "ROUND_TO_NEAREST " : "";
    single_fp_capability += device_single_fp_config_[i] & CL_FP_ROUND_TO_ZERO ? "ROUND_TO_ZERO " : "";
    single_fp_capability += device_single_fp_config_[i] & CL_FP_ROUND_TO_INF ? "ROUND_TO_INF " : "";
    single_fp_capability += device_single_fp_config_[i] & CL_FP_FMA ? "FMA " : "";
    single_fp_capability += device_single_fp_config_[i] & CL_FP_SOFT_FLOAT ? "SOFT_FLOAT " : "";
    single_fp_capability += device_single_fp_config_[i] & CL_FP_CORRECTLY_ROUNDED_DIVIDE_SQRT ? "CORRECTLY_ROUNDED_DIVIDE_SQRT" : "";
    GGcout("GGEMSOpenCLManager", "PrintDeviceInfos", 0) << "    + Single Precision Capability: " << single_fp_capability << GGendl;
    if (device_native_vector_width_double_[i] != 0) {
      std::string double_fp_capability("");
      double_fp_capability += device_double_fp_config_[i] & CL_FP_DENORM ? "DENORM " : "";
      double_fp_capability += device_double_fp_config_[i] & CL_FP_INF_NAN ? "INF_NAN " : "";
      double_fp_capability += device_double_fp_config_[i] & CL_FP_ROUND_TO_NEAREST ? "ROUND_TO_NEAREST " : "";
      double_fp_capability += device_double_fp_config_[i] & CL_FP_ROUND_TO_ZERO ? "ROUND_TO_ZERO " : "";
      double_fp_capability += device_double_fp_config_[i] & CL_FP_ROUND_TO_INF ? "ROUND_TO_INF " : "";
      double_fp_capability += device_double_fp_config_[i] & CL_FP_FMA ? "FMA " : "";
      double_fp_capability += device_double_fp_config_[i] & CL_FP_SOFT_FLOAT ? "SOFT_FLOAT " : "";
      double_fp_capability += device_double_fp_config_[i] & CL_FP_CORRECTLY_ROUNDED_DIVIDE_SQRT ? "CORRECTLY_ROUNDED_DIVIDE_SQRT" : "";
      GGcout("GGEMSOpenCLManager", "PrintDeviceInfos", 0) << "    + Double Precision Capability: " << double_fp_capability << GGendl;
    }
    if (device_endian_little_[i] == static_cast<GGbool>(true)) {
      GGcout("GGEMSOpenCLManager", "PrintDeviceInfos", 0) << "    + Endian Little: ON" << GGendl;
    }
    else {
      GGcout("GGEMSOpenCLManager", "PrintDeviceInfos", 0) << "    + Endian Little: OFF" << GGendl;
    }
    GGcout("GGEMSOpenCLManager", "PrintDeviceInfos", 0) << "    + Extensions: " << device_extensions_[i] << GGendl;
    if (device_error_correction_support_[i] == static_cast<GGbool>(true)) {
      GGcout("GGEMSOpenCLManager", "PrintDeviceInfos", 0) << "    + Error Correction Support: ON" << GGendl;
    }
    else {
      GGcout("GGEMSOpenCLManager", "PrintDeviceInfos", 0) << "    + Error Correction Support: OFF" << GGendl;
    }
    std::string execution_capabilities("");
    execution_capabilities += device_execution_capabilities_[i] & CL_EXEC_KERNEL ? "KERNEL " : "";
    execution_capabilities += device_execution_capabilities_[i] & CL_EXEC_NATIVE_KERNEL ? "NATIVE_KERNEL " : "";
    GGcout("GGEMSOpenCLManager", "PrintDeviceInfos", 0) << "    + Execution Capabilities: " << execution_capabilities << GGendl;
    if (device_global_mem_cache_type_[i] == CL_NONE) {
      GGcout("GGEMSOpenCLManager", "PrintDeviceInfos", 0) << "    + Global Mem. Cache Type: " << "CL_NONE" << GGendl;
    }
    else if (device_global_mem_cache_type_[i] == CL_READ_ONLY_CACHE) {
      GGcout("GGEMSOpenCLManager", "PrintDeviceInfos", 0) << "    + Global Mem. Cache Type: " << "CL_READ_ONLY_CACHE" << GGendl;
    }
    else if (device_global_mem_cache_type_[i] == CL_READ_WRITE_CACHE) {
      GGcout("GGEMSOpenCLManager", "PrintDeviceInfos", 0) << "    + Global Mem. Cache Type: " << "CL_READ_WRITE_CACHE" << GGendl;
    }
    GGcout("GGEMSOpenCLManager", "PrintDeviceInfos", 0) << "    + Global Mem. Cache Size: " << device_global_mem_cache_size_[i] << " bytes" << GGendl;
    GGcout("GGEMSOpenCLManager", "PrintDeviceInfos", 0) << "    + Global Mem. Line Cache Size: " << device_global_mem_cacheline_size_[i] << " bytes" << GGendl;
    GGcout("GGEMSOpenCLManager", "PrintDeviceInfos", 0) << "    + Global Mem. Size: " << device_global_mem_size_[i] << " bytes" << GGendl;
    if (device_local_mem_type_[i] == CL_LOCAL) {
      GGcout("GGEMSOpenCLManager", "PrintDeviceInfos", 0) << "    + Local Mem. Type: " << "CL_LOCAL" << GGendl;
    }
    else if (device_local_mem_type_[i] == CL_GLOBAL) {
      GGcout("GGEMSOpenCLManager", "PrintDeviceInfos", 0) << "    + Local Mem. Type: " << "CL_GLOBAL" << GGendl;
    }
    GGcout("GGEMSOpenCLManager", "PrintDeviceInfos", 0) << "    + Local Mem. Size: " << device_local_mem_size_[i] << " bytes" << GGendl;
    if (device_host_unified_memory_[i] == static_cast<GGbool>(true)) {
      GGcout("GGEMSOpenCLManager", "PrintDeviceInfos", 0) << "    + Host Unified Memory: ON" << GGendl;
    }
    else {
      GGcout("GGEMSOpenCLManager", "PrintDeviceInfos", 0) << "    + Host Unified Memory: OFF" << GGendl;
    }
    if (device_image_support_[i] == static_cast<GGbool>(true)) {
      GGcout("GGEMSOpenCLManager", "PrintDeviceInfos", 0) << "    + Image Support: ON" << GGendl;
    }
    else {
      GGcout("GGEMSOpenCLManager", "PrintDeviceInfos", 0) << "    + Image Support: OFF" << GGendl;
    }
    GGcout("GGEMSOpenCLManager", "PrintDeviceInfos", 0) << "    + Image Max Array Size: " << device_image_max_array_size_[i] << GGendl;
    GGcout("GGEMSOpenCLManager", "PrintDeviceInfos", 0) << "    + Image Max Buffer Size: " << device_image_max_buffer_size_[i] << GGendl;
    GGcout("GGEMSOpenCLManager", "PrintDeviceInfos", 0) << "    + Image 2D Max Width: " << device_image2D_max_width_[i] << GGendl;
    GGcout("GGEMSOpenCLManager", "PrintDeviceInfos", 0) << "    + Image 2D Max Height: " << device_image2D_max_height_[i] << GGendl;
    GGcout("GGEMSOpenCLManager", "PrintDeviceInfos", 0) << "    + Image 3D Max Width: " << device_image3D_max_width_[i] << GGendl;
    GGcout("GGEMSOpenCLManager", "PrintDeviceInfos", 0) << "    + Image 3D Max Height: " << device_image3D_max_height_[i] << GGendl;
    GGcout("GGEMSOpenCLManager", "PrintDeviceInfos", 0) << "    + Image 3D Max Depth: " << device_image3D_max_depth_[i] << GGendl;
    GGcout("GGEMSOpenCLManager", "PrintDeviceInfos", 0) << "    + Max Simultaneous Read Image: " << device_max_read_image_args_[i] << GGendl;
    GGcout("GGEMSOpenCLManager", "PrintDeviceInfos", 0) << "    + Max Simultaneous Write Image: " << device_max_write_image_args_[i] << GGendl;
    GGcout("GGEMSOpenCLManager", "PrintDeviceInfos", 0) << "    + Max Clock Frequency: " << device_max_clock_frequency_[i] << " MHz" << GGendl;
    GGcout("GGEMSOpenCLManager", "PrintDeviceInfos", 0) << "    + Max Compute Units: " << device_max_compute_units_[i] << GGendl;
    GGcout("GGEMSOpenCLManager", "PrintDeviceInfos", 0) << "    + Max Constant Argument In Kernel: " << device_max_constant_args_[i] << GGendl;
    GGcout("GGEMSOpenCLManager", "PrintDeviceInfos", 0) << "    + Max Constant Buffer Size: " << device_max_constant_buffer_size_[i] << " bytes" << GGendl;
    GGcout("GGEMSOpenCLManager", "PrintDeviceInfos", 0) << "    + Mem. Alloc. Size: " << device_max_mem_alloc_size_[i] << " bytes" << GGendl;
    GGcout("GGEMSOpenCLManager", "PrintDeviceInfos", 0) << "    + Max Parameters Size In Kernel: " << device_max_parameter_size_[i] << " bytes" << GGendl;
    GGcout("GGEMSOpenCLManager", "PrintDeviceInfos", 0) << "    + Mem. Base Addr. Align.: " << device_mem_base_addr_align_[i] << " bytes" << GGendl;
    GGcout("GGEMSOpenCLManager", "PrintDeviceInfos", 0) << "    + Max Work Group Size: " << device_max_work_group_size_[i] << GGendl;
    GGcout("GGEMSOpenCLManager", "PrintDeviceInfos", 0) << "    + Max Work Item Dimensions: " << device_max_work_item_dimensions_[i] << GGendl;
    GGcout("GGEMSOpenCLManager", "PrintDeviceInfos", 0) << "    + Max Work Item Sizes: " << device_max_work_item_sizes_[0+i*3] << " " << device_max_work_item_sizes_[1+i*3] << " " << device_max_work_item_sizes_[2+i*3] << GGendl;
    GGcout("GGEMSOpenCLManager", "PrintDeviceInfos", 0) << "    + Printf Buffer Size: " << device_printf_buffer_size_[i] << " bytes" << GGendl;
    GGcout("GGEMSOpenCLManager", "PrintDeviceInfos", 0) << "    + Max Samplers: " << device_max_samplers_[i] << GGendl;
    GGcout("GGEMSOpenCLManager", "PrintDeviceInfos", 0) << "    + Partition Max Sub-Devices: " << device_partition_max_sub_devices_[i] << GGendl;
    std::string partition_affinity("");
    partition_affinity += device_single_fp_config_[i] & CL_DEVICE_AFFINITY_DOMAIN_NUMA ? "NUMA " : "";
    partition_affinity += device_single_fp_config_[i] & CL_DEVICE_AFFINITY_DOMAIN_L4_CACHE ? "L4_CACHE " : "";
    partition_affinity += device_single_fp_config_[i] & CL_DEVICE_AFFINITY_DOMAIN_L3_CACHE ? "L3_CACHE " : "";
    partition_affinity += device_single_fp_config_[i] & CL_DEVICE_AFFINITY_DOMAIN_L2_CACHE ? "L2_CACHE " : "";
    partition_affinity += device_single_fp_config_[i] & CL_DEVICE_AFFINITY_DOMAIN_L1_CACHE ? "L1_CACHE " : "";
    partition_affinity += device_single_fp_config_[i] & CL_DEVICE_AFFINITY_DOMAIN_NEXT_PARTITIONABLE ? "NEXT_PARTITIONABLE " : "";
    GGcout("GGEMSOpenCLManager", "PrintDeviceInfos", 0) << "    + Partition Affinity: " << partition_affinity << GGendl;
    GGcout("GGEMSOpenCLManager", "PrintDeviceInfos", 0) << "    + Timer Resolution: " << device_profiling_timer_resolution_[i] << " ns" << GGendl;
    GGcout("GGEMSOpenCLManager", "PrintDeviceInfos", 0) << "    + GGEMS Custom Work Group Size: " << work_group_size_ << GGendl;
  }
  GGcout("GGEMSOpenCLManager", "PrintDeviceInfos", 0) << GGendl;
}

////////////////////////////////////////////////////////////////////////////////
////////////////////////////////////////////////////////////////////////////////
////////////////////////////////////////////////////////////////////////////////

void GGEMSOpenCLManager::SetOpenCLCompilationOptions(void)
{
  // Define the compilation options by default for OpenCL
  build_options_ = "-cl-std=CL1.2 -w -Werror -cl-fast-relaxed-math";

  // Give precision for dosimetry
  #ifdef DOSIMETRY_DOUBLE_PRECISION
  build_options_ += " -DDOSIMETRY_DOUBLE_PRECISION";
  #endif

  // Add auxiliary function path to OpenCL options
  #ifdef GGEMS_PATH
  build_options_ += " -I";
  build_options_ += GGEMS_PATH;
  build_options_ += "/include";
  #elif
  GGEMSMisc::ThrowException("GGEMSOpenCLManager","GGEMSOpenCLManager", "OPENCL_KERNEL_PATH not defined or not find!!!");
  #endif
}

////////////////////////////////////////////////////////////////////////////////
////////////////////////////////////////////////////////////////////////////////
////////////////////////////////////////////////////////////////////////////////

void GGEMSOpenCLManager::PrintBuildOptions(void) const
{
  #ifndef OPENCL_CACHE_KERNEL_COMPILATION
  GGcout("GGEMSOpenCLManager", "PrintBuildOptions", 0) << "OpenCL NVIDIA kernel cache compilation: OFF" << GGendl;
  #else
  GGcout("GGEMSOpenCLManager", "PrintBuildOptions", 0) << "OpenCL NVIDIA kernel cache compilation: ON" << GGendl;
  #endif
  GGcout("GGEMSOpenCLManager", "PrintBuildOptions", 0) << "OpenCL building options: " << build_options_ << GGendl;
}

////////////////////////////////////////////////////////////////////////////////
////////////////////////////////////////////////////////////////////////////////
////////////////////////////////////////////////////////////////////////////////

void GGEMSOpenCLManager::PrintActivatedDevices(void) const
{
  // Checking if activated context
  GGcout("GGEMSOpenCLManager", "PrintActivatedDevices", 3) << "Printing activated devices for GGEMS..." << GGendl;

  GGcout("GGEMSOpenCLManager", "PrintActivatedDevices", 0) << GGendl;
  GGcout("GGEMSOpenCLManager", "PrintActivatedDevices", 0) << "ACTIVATED DEVICES:" << GGendl;
  GGcout("GGEMSOpenCLManager", "PrintActivatedDevices", 0) << "------------------" << GGendl;

  // Loop over activated devices
  for (GGsize i = 0; i < computing_devices_.size(); ++i) {
    GGcout("GGEMSOpenCLManager", "PrintActivatedDevices", 0) << GGendl;
    GGcout("GGEMSOpenCLManager", "PrintActivatedDevices", 0) << "#### DEVICE: " << computing_devices_[i].index_ << " ####" << GGendl;
    GGcout("GGEMSOpenCLManager", "PrintActivatedDevices", 0) << "    -> Name: " << GetDeviceName(computing_devices_[i].index_) << " ####" << GGendl;
    if (GetDeviceType(computing_devices_[i].index_) == CL_DEVICE_TYPE_CPU)
      GGcout("GGEMSOpenCLManager", "PrintActivatedDevices", 0) << "    -> Type: CL_DEVICE_TYPE_CPU " << GGendl;
    else if (GetDeviceType(computing_devices_[i].index_) == CL_DEVICE_TYPE_GPU)
      GGcout("GGEMSOpenCLManager", "PrintActivatedDevices", 0) << "    -> Type: CL_DEVICE_TYPE_GPU " << GGendl;
  }

  GGcout("GGEMSOpenCLManager", "PrintActivatedDevice", 0) << GGendl;
}

////////////////////////////////////////////////////////////////////////////////
////////////////////////////////////////////////////////////////////////////////
////////////////////////////////////////////////////////////////////////////////

void GGEMSOpenCLManager::DeviceToActivate(std::string const& device_type, std::string const& device_vendor)
{
  // Transform all parameters in lower caracters
  std::string type = device_type;
  std::string vendor = device_vendor;
  std::transform(type.begin(), type.end(), type.begin(), ::tolower);
  std::transform(vendor.begin(), vendor.end(), vendor.begin(), ::tolower);

  // Checking if there is a number in type
  bool is_index_device = false;
  for (GGsize i = 0; i < type.size(); ++i) {
    if (isdigit(type[i]) != 0) {
      is_index_device = true;
      break;
    }
  }

  // Analyze all cases
  if (type == "all") { // Activating all available OpenCL devices
    for (GGsize i = 0; i < devices_.size(); ++i) DeviceToActivate(i);
  }
  else if (type == "cpu") { // Activating all CPU devices
    for (GGsize i = 0; i < devices_.size(); ++i) {
      if (device_type_[i] == CL_DEVICE_TYPE_CPU) DeviceToActivate(i);
    }
  }
  else if (type == "gpu") { // Activating all GPU devices or GPU by vendor name
    for (GGsize i = 0; i < devices_.size(); ++i) {
      if (device_type_[i] == CL_DEVICE_TYPE_GPU) {
        if (vendor.empty()) DeviceToActivate(i); // If vendor not specified, take all the GPUs
        else if (device_vendor_[i].find(vendors_[vendor]) != std::string::npos) DeviceToActivate(i); // Specify a vendor
      }
    }
  }
  else if (is_index_device) { // Activating device using index of device
    GGsize pos = 0;
    GGsize index = 0;
    std::string delimiter = ";";
    while ((pos = type.find(delimiter)) != std::string::npos) {
      index = static_cast<GGsize>(std::stoi(type.substr(0, pos)));
      DeviceToActivate(index);
      type.erase(0, pos + delimiter.length());
    }
    index = static_cast<GGsize>(std::stoi(type));
    DeviceToActivate(index);
  }
  else {
    std::ostringstream oss(std::ostringstream::out);
    oss << "Unknown type of device '"<< type << "' !!!";
    GGEMSMisc::ThrowException("GGEMSOpenCLManager", "DeviceToActivate", oss.str());
  }
}

////////////////////////////////////////////////////////////////////////////////
////////////////////////////////////////////////////////////////////////////////
////////////////////////////////////////////////////////////////////////////////

void GGEMSOpenCLManager::DeviceToActivate(GGsize const& device_id)
{
  GGcout("GGEMSOpenCLManager", "DeviceToActivate", 3) << "Activating a device for GGEMS..." << GGendl;

  // Checking range of the index
  if (device_id >= devices_.size()) {
    std::ostringstream oss(std::ostringstream::out);
    oss << "Your device index is out of range!!! " << devices_.size() << " device(s) detected. Index must be in the range [" << 0 << ";" << devices_.size() - 1 << "]!!!";
    GGEMSMisc::ThrowException("GGEMSOpenCLManager", "DeviceToActivate", oss.str());
  }

  // Checking if OpenCL device is CPU or GPU
  if (GetDeviceType(device_id) != CL_DEVICE_TYPE_CPU && GetDeviceType(device_id) != CL_DEVICE_TYPE_GPU) {
    std::ostringstream oss(std::ostringstream::out);
    oss << "Your device is not a GPU or CPU, please activate another device!!!";
    GGEMSMisc::ThrowException("GGEMSOpenCLManager", "DeviceToActivate", oss.str());
  }

  // Checking double precision for dosimetry
  #ifdef DOSIMETRY_DOUBLE_PRECISION
  if (!IsDoublePrecision(device_id)) {
    std::ostringstream oss(std::ostringstream::out);
    oss << "Your OpenCL device '" << GetDeviceName(device_id) << "' does not support double precision!!! Please recompile GGEMS setting DOSIMETRY_DOUBLE_PRECISION to OFF.";
    GGEMSMisc::ThrowException("GGEMSOpenCLManager", "ContextToActivate", oss.str());
  }
  #endif

  // Checking if device already activated
  for (ComputingDevice& i : computing_devices_) {
    if (i.index_ == device_id) {
      GGwarn("GGEMSOpenCLManager", "DeviceToActivate", 2) << "Device already activated." << GGendl;
      return;
    }
  }

  // Creating computing device
  ComputingDevice computing_device;
  computing_device.index_ = device_id;
  computing_device.context_ = new cl::Context(*devices_.at(device_id));
  computing_device.queue_ = new cl::CommandQueue(*computing_device.context_, *devices_.at(device_id), CL_QUEUE_PROFILING_ENABLE);

  // Storing computing device
  computing_devices_.push_back(computing_device);

  // Printing name of activated device
  GGcout("GGEMSOpenCLManager", "DeviceToActivate", 2) << "Activated device: " << GetDeviceName(device_id) << GGendl;
}

////////////////////////////////////////////////////////////////////////////////
////////////////////////////////////////////////////////////////////////////////
////////////////////////////////////////////////////////////////////////////////

void GGEMSOpenCLManager::DeviceBalancing(std::string const& device_balancing)
{
  std::string tmp_device_load = device_balancing;
  GGsize pos = 0;
  GGfloat balancing = 0;
  std::string delimiter = ";";
  GGsize i = 0;
  GGfloat incr_balancing = 0.0f;
  while ((pos = tmp_device_load.find(delimiter)) != std::string::npos) {
    balancing = std::stof(tmp_device_load.substr(0, pos));
    device_balancing_.push_back(balancing);
    incr_balancing += balancing;
    tmp_device_load.erase(0, pos + delimiter.length());
    ++i;
  }
  balancing = std::stof(tmp_device_load.substr(0, pos));
  incr_balancing += balancing;
  device_balancing_.push_back(balancing);

  // Checking sum of balancing = 1;
  if (incr_balancing != 1.0f) {
    std::ostringstream oss(std::ostringstream::out);
    oss << "Device balancing has to be 1 !!! Please change your value. Current value is " << incr_balancing;
    GGEMSMisc::ThrowException("GGEMSOpenCLManager", "DeviceBalancing", oss.str());
  }

  // Checking number of device balancing value
  if (device_balancing_.size() != computing_devices_.size()) {
    std::ostringstream oss(std::ostringstream::out);
    oss << "Mismatch between number of device balancing values and number of activated devices!!!";
    GGEMSMisc::ThrowException("GGEMSOpenCLManager", "DeviceBalancing", oss.str());
  }

  // Printing device balancing
  for (GGsize i = 0; i < device_balancing_.size(); ++i) {
    GGcout("GGEMSOpenCLManager", "DeviceBalancing", 0) << "Balance on device " << GetDeviceName(computing_devices_[i].index_) << ": " << device_balancing_[i]*100.0f << "%" << GGendl;
  }
}

////////////////////////////////////////////////////////////////////////////////
////////////////////////////////////////////////////////////////////////////////
////////////////////////////////////////////////////////////////////////////////

GGsize GGEMSOpenCLManager::CheckKernel(std::string const& kernel_name, std::string const& compilation_options) const
{
  GGcout("GGEMSOpenCLManager","CheckKernel", 3) << "Checking if kernel has already been compiled..." << GGendl;

  // Parameters for kernel infos
  std::string registered_kernel_name("");

  // Loop over registered kernels
  for (GGsize i = 0; i < kernels_.size(); ++i) {
    CheckOpenCLError(kernels_.at(i)->getInfo(CL_KERNEL_FUNCTION_NAME, &registered_kernel_name), "GGEMSOpenCLManager", "CheckKernel");
    registered_kernel_name.erase(registered_kernel_name.end()-1); // Remove '\0' char from previous function
    if (kernel_name == registered_kernel_name && compilation_options == kernel_compilation_options_.at(i)) return i;
  }

  return KERNEL_NOT_COMPILED;
}

////////////////////////////////////////////////////////////////////////////////
////////////////////////////////////////////////////////////////////////////////
////////////////////////////////////////////////////////////////////////////////

void GGEMSOpenCLManager::CompileKernel(std::string const& kernel_filename, std::string const& kernel_name, cl::Kernel** kernel_list, char* const p_custom_options, char* const p_additional_options)
{
  GGcout("GGEMSOpenCLManager","CompileKernel", 3) << "Compiling a kernel on OpenCL activated context..." << GGendl;

  // Checking the compilation options
  if (p_custom_options && p_additional_options) {
    std::ostringstream oss(std::ostringstream::out);
    oss << "Custom and additional options can not by set in same time!!!";
    GGEMSMisc::ThrowException("GGEMSOpenCLManager", "CompileKernel", oss.str());
  }

  // Handling options to OpenCL compilation kernel
  char kernel_compilation_option[1024];
  if (p_custom_options) {
    #if defined _MSC_VER
    ::strcpy_s(kernel_compilation_option, p_custom_options);
    #else
    ::strcpy(kernel_compilation_option, p_custom_options);
    #endif
  }
  else if (p_additional_options) {
    #if defined _MSC_VER
    ::strcpy_s(kernel_compilation_option, build_options_.c_str());
    ::strcat_s(kernel_compilation_option, " ");
    ::strcat_s(kernel_compilation_option, p_additional_options);
    #else
    ::strcpy(kernel_compilation_option, build_options_.c_str());
    ::strcat(kernel_compilation_option, " ");
    ::strcat(kernel_compilation_option, p_additional_options);
    #endif
  }
  else {
    #if defined _MSC_VER
    ::strcpy_s(kernel_compilation_option, build_options_.c_str());
    #else
    ::strcpy(kernel_compilation_option, build_options_.c_str());
    #endif
  }

  // Checking if kernel already compiled
  GGsize kernel_index = CheckKernel(kernel_name, kernel_compilation_option);

  // if kernel already compiled return it
  if (kernel_index != KERNEL_NOT_COMPILED) {
    for (GGsize i = 0; i < computing_devices_.size(); ++i) {
      kernel_list[i] = kernels_[kernel_index+i];
    }
  }
  else {
    // Check if the source kernel file exists
    std::ifstream source_file_stream(kernel_filename.c_str(), std::ios::in);
    GGEMSFileStream::CheckInputStream(source_file_stream, kernel_filename);

    // Store kernel in a std::string buffer
    std::string source_code(std::istreambuf_iterator<char>(source_file_stream), (std::istreambuf_iterator<char>()));

    // Creating an OpenCL program
    cl::Program::Sources program_source(1, std::make_pair(source_code.c_str(), source_code.length() + 1));

    // Loop over activated device
    for (GGsize i = 0; i < computing_devices_.size(); ++i) {
      // Make program from source code in context
      cl::Program program = cl::Program(*computing_devices_[i].context_, program_source);

      // Get device associated to context, in our case 1 context = 1 device
      std::vector<cl::Device> device;
      CheckOpenCLError(computing_devices_[i].context_->getInfo(CL_CONTEXT_DEVICES, &device), "GGEMSOpenCLManager", "CompileKernel");

      GGcout("GGEMSOpenCLManager", "CompileKernel", 2) << "Compile a new kernel '" << kernel_name << "' from file: " << kernel_filename << " on device: " << GetDeviceName(computing_devices_[i].index_) << " with options: " << kernel_compilation_option << GGendl;

      // Compile source code on device
      GGint build_status = program.build(device, kernel_compilation_option);
      if (build_status != CL_SUCCESS) {
        std::ostringstream oss(std::ostringstream::out);
        std::string log;
        program.getBuildInfo(device[0], CL_PROGRAM_BUILD_LOG, &log);
        oss << ErrorType(build_status) << std::endl;
        oss << log;
        GGEMSMisc::ThrowException("GGEMSOpenCLManager", "CompileKernel", oss.str());
      }

      // Storing the kernel in the singleton
      kernels_.push_back(new cl::Kernel(program, kernel_name.c_str(), &build_status));
      kernel_list[i] = kernels_.back();
      CheckOpenCLError(build_status, "GGEMSOpenCLManager", "CompileKernel");

      // Storing the compilation options
      kernel_compilation_options_.push_back(kernel_compilation_option);
    }
  }
}

////////////////////////////////////////////////////////////////////////////////
////////////////////////////////////////////////////////////////////////////////
////////////////////////////////////////////////////////////////////////////////

cl::Buffer* GGEMSOpenCLManager::Allocate(void* host_ptr, GGsize const& size, GGsize const& thread_index, cl_mem_flags flags, std::string const& class_name)
{
  GGcout("GGEMSOpenCLManager","Allocate", 3) << "Allocating memory on OpenCL device memory..." << GGendl;

  // Get the RAM manager and check memory
  GGEMSRAMManager& ram_manager = GGEMSRAMManager::GetInstance();

  // Get index of the device
  GGsize device_index = GetIndexOfActivatedDevice(thread_index);

  // Check if buffer size depending on device parameters
  if (!ram_manager.IsBufferSizeCorrect(device_index, size)) {
    std::ostringstream oss(std::ostringstream::out);
    oss << "Size of buffer: " << size << " bytes, is too big!!! The maximum size is " << GetMaxBufferAllocationSize(device_index) << " bytes";
    GGEMSMisc::ThrowException("GGEMSOpenCLManager", "Allocate", oss.str());
  }

  // Check if enough space on device
  if (!ram_manager.IsEnoughAvailableRAMMemory(device_index, size)) {
    GGEMSMisc::ThrowException("GGEMSOpenCLManager", "Allocate", "Not enough RAM memory for buffer allocation!!!");
  }

  GGint error = 0;
  cl::Buffer* buffer = new cl::Buffer(*computing_devices_[thread_index].context_, flags, size, host_ptr, &error);
  CheckOpenCLError(error, "GGEMSOpenCLManager", "Allocate");

  // Increment RAM memory
  ram_manager.IncrementRAMMemory(class_name, thread_index, size);

  return buffer;
}

////////////////////////////////////////////////////////////////////////////////
////////////////////////////////////////////////////////////////////////////////
////////////////////////////////////////////////////////////////////////////////

void GGEMSOpenCLManager::Deallocate(cl::Buffer* buffer, GGsize size, GGsize const& thread_index, std::string const& class_name)
{
  GGcout("GGEMSOpenCLManager","Deallocate", 3) << "Deallocating memory on OpenCL device memory..." << GGendl;

  // Get the RAM manager and check memory
  GGEMSRAMManager& ram_manager = GGEMSRAMManager::GetInstance();

  // Decrement RAM memory
  ram_manager.DecrementRAMMemory(class_name, thread_index, size);

  delete buffer;
}

////////////////////////////////////////////////////////////////////////////////
////////////////////////////////////////////////////////////////////////////////
////////////////////////////////////////////////////////////////////////////////

void GGEMSOpenCLManager::CleanBuffer(cl::Buffer* buffer, GGsize const& size, GGsize const& thread_index)
{
<<<<<<< HEAD
  GGcout("GGEMSOpenCLManager","CleanBuffer", 3) << "Cleaning OpenCL buffer..." << GGendl;

  // Event parameters
  cl::Event event;

  GGint error = computing_devices_[thread_index].queue_->enqueueFillBuffer(*buffer, 0, 0, size, nullptr, &event);

  // Handling event
  HandleEvent(event, "Cleaning buffer");

=======
  GGint error = queues_[thread_index]->enqueueFillBuffer(*buffer, 0, 0, size, nullptr, nullptr);
>>>>>>> 04ccf7f7
  CheckOpenCLError(error, "GGEMSOpenCLManager", "CleanBuffer");
}

////////////////////////////////////////////////////////////////////////////////
////////////////////////////////////////////////////////////////////////////////
////////////////////////////////////////////////////////////////////////////////

bool GGEMSOpenCLManager::IsDoublePrecision(GGsize const& device_index) const
{
  if (device_extensions_[device_index].find("cl_khr_fp64") == std::string::npos) return false;
  else return true;
}

////////////////////////////////////////////////////////////////////////////////
////////////////////////////////////////////////////////////////////////////////
////////////////////////////////////////////////////////////////////////////////

bool GGEMSOpenCLManager::IsDoublePrecisionAtomicAddition(GGsize const& device_index) const
{
  if (device_extensions_[device_index].find("cl_khr_int64_base_atomics") == std::string::npos) return false;
  else return true;
}

////////////////////////////////////////////////////////////////////////////////
////////////////////////////////////////////////////////////////////////////////
////////////////////////////////////////////////////////////////////////////////

GGsize GGEMSOpenCLManager::GetBestWorkItem(GGsize const& number_of_elements) const
{
  if (number_of_elements%work_group_size_ == 0) {
    return number_of_elements;
  }
  else if (number_of_elements <= work_group_size_) {
    return work_group_size_;
  }
  else {
    return number_of_elements + (work_group_size_ - number_of_elements%work_group_size_);
  }
  return 0;
}

////////////////////////////////////////////////////////////////////////////////
////////////////////////////////////////////////////////////////////////////////
////////////////////////////////////////////////////////////////////////////////

void GGEMSOpenCLManager::HandleEvent(cl::Event& event, char* message)
{
  clRetainEvent(event());
  event.setCallback(CL_COMPLETE, reinterpret_cast<void (CL_CALLBACK*)(cl_event, GGint, void*)>(GGEMSOpenCLManager::Callback), message);
}

////////////////////////////////////////////////////////////////////////////////
////////////////////////////////////////////////////////////////////////////////
////////////////////////////////////////////////////////////////////////////////

void GGEMSOpenCLManager::Callback(cl_event event, GGint event_command_exec_status, void* user_data)
{
  if (event_command_exec_status != CL_COMPLETE) {
    GGcout("GGEMSOpenCLManager", "Callback", 0) << (char*)user_data << ": error during operation!!!" << GGendl;
    clReleaseEvent(event);
  }
}

////////////////////////////////////////////////////////////////////////////////
////////////////////////////////////////////////////////////////////////////////
////////////////////////////////////////////////////////////////////////////////

void GGEMSOpenCLManager::CheckOpenCLError(GGint const& error, std::string const& class_name, std::string const& method_name) const
{
  if (error != CL_SUCCESS) GGEMSMisc::ThrowException(class_name, method_name, ErrorType(error));
}

////////////////////////////////////////////////////////////////////////////////
////////////////////////////////////////////////////////////////////////////////
////////////////////////////////////////////////////////////////////////////////

std::string GGEMSOpenCLManager::ErrorType(GGint const& error) const
{
  // Error description storing in a ostringstream
  std::ostringstream oss(std::ostringstream::out);
  oss << std::endl;

  // Case 0 -> -19: Run-time and JIT Compiler Errors (driver-dependent)
  // Case -30 -> -70: Compile-time Errors (driver-dependent)
  // Case -1000 -> -1009: Errors thrown by extensions
  // Case -9999: Errors thrown by Vendors
  switch (error) {
    case -1: {
      oss << "CL_DEVICE_NOT_FOUND:" << std::endl;
      oss << "    * if no OpenCL devices that matched device_type were found." << std::endl;
      return oss.str();
    }
    case -2: {
      oss << "CL_DEVICE_NOT_AVAILABLE:" << std::endl;
      oss << "    * if a device in devices is currently not available even though the device was returned by clGetDeviceIDs." << std::endl;
      return oss.str();
    }
    case -3: {
      oss << "CL_COMPILER_NOT_AVAILABLE:" << std::endl;
      oss << "    * if program is created with clCreateProgramWithSource and a compiler is not available i.e. CL_DEVICE_COMPILER_AVAILABLE specified in the table of OpenCL Device Queries for clGetDeviceInfo is set to CL_FALSE." << std::endl;
      return oss.str();
    }
    case -4: {
      oss << "CL_MEM_OBJECT_ALLOCATION_FAILURE:" << std::endl;
      oss << "    * if there is a failure to allocate memory for buffer object." << std::endl;
      return oss.str();
    }
    case -5: {
      oss << "CL_OUT_OF_RESOURCES:" << std::endl;
      oss << "    * if there is a failure to allocate resources required by the OpenCL implementation on the device." << std::endl;
      return oss.str();
    }
    case -6: {
      oss << "CL_OUT_OF_HOST_MEMORY:" << std::endl;
      oss << "    * if there is a failure to allocate resources required by the OpenCL implementation on the host." << std::endl;
      return oss.str();
    }
    case -7: {
      oss << "CL_PROFILING_INFO_NOT_AVAILABLE:" << std::endl;
      oss << "    * if the CL_QUEUE_PROFILING_ENABLE flag is not set for the command-queue, if the execution status of the command identified by event is not CL_COMPLETE or if event is a user event object." << std::endl;
      return oss.str();
    }
    case -8: {
      oss << "CL_MEM_COPY_OVERLAP:" << std::endl;
      oss << "    * if src_buffer and dst_buffer are the same buffer or subbuffer object and the source and destination regions overlap or if src_buffer and dst_buffer are different sub-buffers of the same associated buffer object and they overlap. The regions overlap if src_offset <= to dst_offset <= to src_offset + size – 1, or if dst_offset <= to src_offset <= to dst_offset + size – 1." << std::endl;
      return oss.str();
    }
    case -9: {
      oss << "CL_IMAGE_FORMAT_MISMATCH:" << std::endl;
      oss << "    * if src_image and dst_image do not use the same image format." << std::endl;
      return oss.str();
    }
    case -10: {
      oss << "CL_IMAGE_FORMAT_NOT_SUPPORTED:" << std::endl;
      oss << "    * if the image_format is not supported." << std::endl;
      return oss.str();
    }
    case -11: {
      oss << "CL_BUILD_PROGRAM_FAILURE:" << std::endl;
      oss << "    * if there is a failure to build the program executable. This error will be returned if clBuildProgram does not return until the build has completed." << std::endl;
      return oss.str();
    }
    case -12: {
      oss << "CL_MAP_FAILURE:" << std::endl;
      oss << "    * if there is a failure to map the requested region into the host address space. This error cannot occur for image objects created with CL_MEM_USE_HOST_PTR or CL_MEM_ALLOC_HOST_PTR." << std::endl;
      return oss.str();
    }
    case -13: {
      oss << "CL_MISALIGNED_SUB_BUFFER_OFFSET:" << std::endl;
      oss << "    * if a sub-buffer object is specified as the value for an argument that is a buffer object and the offset specified when the sub-buffer object is created is not aligned to CL_DEVICE_MEM_BASE_ADDR_ALIGN value for device associated with queue." << std::endl;
      return oss.str();
    }
    case -14: {
      oss << "CL_EXEC_STATUS_ERROR_FOR_EVENTS_IN_WAIT_LIST:" << std::endl;
      oss << "    * if the execution status of any of the events in event_list is a negative integer value." << std::endl;
      return oss.str();
    }
    case -15: {
      oss << "CL_COMPILE_PROGRAM_FAILURE:" << std::endl;
      oss << "    * if there is a failure to compile the program source. This error will be returned if clCompileProgram does not return until the compile has completed." << std::endl;
      return oss.str();
    }
    case -16: {
      oss << "CL_LINKER_NOT_AVAILABLE:" << std::endl;
      oss << "    * if a linker is not available i.e. CL_DEVICE_LINKER_AVAILABLE specified in the table of allowed values for param_name for clGetDeviceInfo is set to CL_FALSE." << std::endl;
      return oss.str();
    }
    case -17: {
      oss << "CL_LINK_PROGRAM_FAILURE:" << std::endl;
      oss << "    * if there is a failure to link the compiled binaries and/or libraries." << std::endl;
      return oss.str();
    }
    case -18: {
      oss << "CL_DEVICE_PARTITION_FAILED:" << std::endl;
      oss << "    * if the partition name is supported by the implementation but in_device could not be further partitioned." << std::endl;
      return oss.str();
    }
    case -19: {
      oss << "CL_KERNEL_ARG_INFO_NOT_AVAILABLE:" << std::endl;
      oss << "    * if the argument information is not available for kernel." << std::endl;
      return oss.str();
    }
    case -30: {
      oss << "CL_INVALID_VALUE:" << std::endl;
      oss << "    * This depends on the function: two or more coupled parameters had errors." << std::endl;
      return oss.str();
    }
    case -31: {
      oss << "CL_INVALID_DEVICE_TYPE:" << std::endl;
      oss << "    * if an invalid device_type is given" << std::endl;
      return oss.str();
    }
    case -32: {
      oss << "CL_INVALID_PLATFORM:" << std::endl;
      oss << "    * if an invalid platform was given" << std::endl;
      return oss.str();
    }
    case -33: {
      oss << "CL_INVALID_DEVICE:" << std::endl;
      oss << "    * if devices contains an invalid device or are not associated with the specified platform." << std::endl;
      return oss.str();
    }
    case -34: {
      oss << "CL_INVALID_CONTEXT:" << std::endl;
      oss << "    * if context is not a valid context." << std::endl;
      return oss.str();
    }
    case -35: {
      oss << "CL_INVALID_QUEUE_PROPERTIES:" << std::endl;
      oss << "    * if specified command-queue-properties are valid but are not supported by the device." << std::endl;
      return oss.str();
    }
    case -36: {
      oss << "CL_INVALID_COMMAND_QUEUE:" << std::endl;
      oss << "    * if command_queue is not a valid command-queue." << std::endl;
      return oss.str();
    }
    case -37: {
      oss << "CL_INVALID_HOST_PTR:" << std::endl;
      oss << "    * This flag is valid only if host_ptr is not NULL. If specified, it indicates that the application wants the OpenCL implementation to allocate memory for the memory object and copy the data from memory referenced by host_ptr.CL_MEM_COPY_HOST_PTR and CL_MEM_USE_HOST_PTR are mutually exclusive.CL_MEM_COPY_HOST_PTR can be used with CL_MEM_ALLOC_HOST_PTR to initialize the contents of the cl_mem object allocated using host-accessible (e.g. PCIe) memory." << std::endl;
      return oss.str();
    }
    case -38: {
      oss << "CL_INVALID_MEM_OBJECT:" << std::endl;
      oss << "    * if memobj is not a valid OpenCL memory object." << std::endl;
      return oss.str();
    }
    case -39: {
      oss << "CL_INVALID_IMAGE_FORMAT_DESCRIPTOR:" << std::endl;
      oss << "    * if the OpenGL/DirectX texture internal format does not map to a supported OpenCL image format." << std::endl;
      return oss.str();
    }
    case -40: {
      oss << "CL_INVALID_IMAGE_SIZE:" << std::endl;
      oss << "    * if an image object is specified as an argument value and the image dimensions (image width, height, specified or compute row and/or slice pitch) are not supported by device associated with queue." << std::endl;
      return oss.str();
    }
    case -41: {
      oss << "CL_INVALID_SAMPLER:" << std::endl;
      oss << "    * if sampler is not a valid sampler object." << std::endl;
      return oss.str();
    }
    case -42: {
      oss << "CL_INVALID_BINARY:" << std::endl;
      oss << "    * The provided binary is unfit for the selected device.if program is created with clCreateProgramWithBinary and devices listed in device_list do not have a valid program binary loaded." << std::endl;
      return oss.str();
    }
    case -43: {
      oss << "CL_INVALID_BUILD_OPTIONS:" << std::endl;
      oss << "    * if the build options specified by options are invalid." << std::endl;
      return oss.str();
    }
    case -44: {
      oss << "CL_INVALID_PROGRAM:" << std::endl;
      oss << "    * if program is a not a valid program object." << std::endl;
      return oss.str();
    }
    case -45: {
      oss << "CL_INVALID_PROGRAM_EXECUTABLE:" << std::endl;
      oss << "    * if there is no successfully built program executable available for device associated with command_queue." << std::endl;
      return oss.str();
    }
    case -46: {
      oss << "CL_INVALID_KERNEL_NAME:" << std::endl;
      oss << "    * if kernel_name is not found in program."  << std::endl;
      return oss.str();
    }
    case -47: {
      oss << "CL_INVALID_KERNEL_DEFINITION:" << std::endl;
      oss << "    * if the function definition for __kernel function given by kernel_name such as the number of arguments, the argument types are not the same for all devices for which the program executable has been built." << std::endl;
      return oss.str();
    }
    case -48: {
      oss << "CL_INVALID_KERNEL:" << std::endl;
      oss << "    * if kernel is not a valid kernel object."  << std::endl;
      return oss.str();
    }
    case -49: {
      oss << "CL_INVALID_ARG_INDEX:" << std::endl;
      oss << "    * if arg_index is not a valid argument index." << std::endl;
      return oss.str();
    }
    case -50: {
      oss << "CL_INVALID_ARG_VALUE:" << std::endl;
      oss << "    * if arg_value specified is not a valid value." << std::endl;
      return oss.str();
    }
    case -51: {
      oss << "CL_INVALID_ARG_SIZE:" << std::endl;
      oss << "    * if arg_size does not match the size of the data type for an argument that is not a memory object or if the argument is a memory object and arg_size != sizeof(cl_mem) or if arg_size is zero and the argument is declared with the __local qualifier or if the argument is a sampler and arg_size != sizeof(cl_sampler)." << std::endl;
      return oss.str();
    }
    case -52: {
      oss << "CL_INVALID_KERNEL_ARGS:" << std::endl;
      oss << "    * if the kernel argument values have not been specified." << std::endl;
      return oss.str();
    }
    case -53: {
      oss << "CL_INVALID_WORK_DIMENSION:" << std::endl;
      oss << "    * if work_dim is not a valid value (i.e. a value between 1 and 3)." << std::endl;
      return oss.str();
    }
    case -54: {
      oss << "CL_INVALID_WORK_GROUP_SIZE:" << std::endl;
      oss << "    * if local_work_size is specified and number of work-items specified by global_work_size is not evenly divisable by size of work-group given by local_work_size or does not match the work-group size specified for kernel using the __attribute__((reqd_work_group_size(X, Y, Z))) qualifier in program source.if local_work_size is specified and the total number of work-items in the work-group computed as local_work_size[0] *... local_work_size[work_dim – 1] is greater than the value specified by CL_DEVICE_MAX_WORK_GROUP_SIZE in the table of OpenCL Device Queries for clGetDeviceInfo. if local_work_size is NULL and the __attribute__ ((reqd_work_group_size(X, Y, Z))) qualifier is used to declare the work-group size for kernel in the program source." << std::endl;
      return oss.str();
    }
    case -55: {
      oss << "CL_INVALID_WORK_ITEM_SIZE:" << std::endl;
      oss << "    * if the number of work-items specified in any of local_work_size[0], … local_work_size[work_dim – 1] is greater than the corresponding values specified by CL_DEVICE_MAX_WORK_ITEM_SIZES[0], ... CL_DEVICE_MAX_WORK_ITEM_SIZES[work_dim – 1]" << std::endl;
      return oss.str();
    }
    case -56: {
      oss << "CL_INVALID_GLOBAL_OFFSET:" << std::endl;
      oss << "    * if the value specified in global_work_size + the corresponding values in global_work_offset for any dimensions is greater than the sizeof(size_t) for the device on which the kernel execution will be enqueued." << std::endl;
      return oss.str();
    }
    case -57: {
      oss << "CL_INVALID_EVENT_WAIT_LIST:" << std::endl;
      oss << "    * if event_wait_list is NULL and num_events_in_wait_list > 0, or event_wait_list is not NULL and num_events_in_wait_list is 0, or if event objects in event_wait_list are not valid events." << std::endl;
      return oss.str();
    }
    case -58: {
      oss << "CL_INVALID_EVENT:" << std::endl;
      oss << "    * if event objects specified in event_list are not valid event objects." << std::endl;
      return oss.str();
    }
    case -59: {
      oss << "CL_INVALID_OPERATION:" << std::endl;
      oss << "    * if interoperability is specified by setting CL_CONTEXT_ADAPTER_D3D9_KHR, CL_CONTEXT_ADAPTER_D3D9EX_KHR or CL_CONTEXT_ADAPTER_DXVA_KHR to a non-NULL value, and interoperability with another graphics API is also specified. (only if the cl_khr_dx9_media_sharing extension is supported)." << std::endl;
      return oss.str();
    }
    case -60: {
      oss << "CL_INVALID_GL_OBJECT:" << std::endl;
      oss << "    * if texture is not a GL texture object whose type matches texture_target, if the specified miplevel of texture is not defined, or if the width or height of the specified miplevel is zero." << std::endl;
      return oss.str();
    }
    case -61: {
      oss << "CL_INVALID_BUFFER_SIZE:" << std::endl;
      oss << "    * if size is 0.Implementations may return CL_INVALID_BUFFER_SIZE if size is greater than the CL_DEVICE_MAX_MEM_ALLOC_SIZE value specified in the table of allowed values for param_name for clGetDeviceInfo for all devices in context." << std::endl;
      return oss.str();
    }
    case -62: {
      oss << "CL_INVALID_MIP_LEVEL:" << std::endl;
      oss << "    * if miplevel is greater than zero and the OpenGL implementation does not support creating from non-zero mipmap levels." << std::endl;
      return oss.str();
    }
    case -63: {
      oss << "CL_INVALID_GLOBAL_WORK_SIZE:" << std::endl;
      oss << "    * if global_work_size is NULL, or if any of the values specified in global_work_size[0], ... global_work_size [work_dim – 1] are 0 or exceed the range given by the sizeof(size_t) for the device on which the kernel execution will be enqueued." << std::endl;
      return oss.str();
    }
    case -64: {
      oss << "CL_INVALID_PROPERTY:" << std::endl;
      oss << "    * Vague error, depends on the function" << std::endl;
      return oss.str();
    }
    case -65: {
      oss << "CL_INVALID_IMAGE_DESCRIPTOR:" << std::endl;
      oss << "    * if values specified in image_desc are not valid or if image_desc is NULL." << std::endl;
      return oss.str();
    }
    case -66: {
      oss << "CL_INVALID_COMPILER_OPTIONS:" << std::endl;
      oss << "    * if the compiler options specified by options are invalid." << std::endl;
      return oss.str();
    }
    case -67: {
      oss << "CL_INVALID_LINKER_OPTIONS:" << std::endl;
      oss << "    * if the linker options specified by options are invalid." << std::endl;
      return oss.str();
    }
    case -68: {
      oss << "CL_INVALID_DEVICE_PARTITION_COUNT:" << std::endl;
      oss << "    * if the partition name specified in properties is CL_DEVICE_PARTITION_BY_COUNTS and the number of sub-devices requested exceeds CL_DEVICE_PARTITION_MAX_SUB_DEVICES or the total number of compute units requested exceeds CL_DEVICE_PARTITION_MAX_COMPUTE_UNITS for in_device, or the number of compute units requested for one or more sub-devices is less than zero or the number of sub-devices requested exceeds CL_DEVICE_PARTITION_MAX_COMPUTE_UNITS for in_device." << std::endl;
      return oss.str();
    }
    case -69: {
      oss << "CL_INVALID_PIPE_SIZE:" << std::endl;
      oss << "    * if pipe_packet_size is 0 or the pipe_packet_size exceeds CL_DEVICE_PIPE_MAX_PACKET_SIZE value for all devices in context or if pipe_max_packets is 0." << std::endl;
      return oss.str();
    }
    case -70: {
      oss << "CL_INVALID_DEVICE_QUEUE:" << std::endl;
      oss << "    * when an argument is of type queue_t when it’s not a valid device queue object." << std::endl;
      return oss.str();
    }
    case -1000: {
      oss << "CL_INVALID_GL_SHAREGROUP_REFERENCE_KHR:" << std::endl;
      oss << "    * CL and GL not on the same device (only when using a GPU)." << std::endl;
      return oss.str();
    }
    case -1001: {
      oss << "CL_PLATFORM_NOT_FOUND_KHR:" << std::endl;
      oss << "    * No valid ICDs found" << std::endl;
      return oss.str();
    }
    case -1002: {
      oss << "CL_INVALID_D3D10_DEVICE_KHR:" << std::endl;
      oss << "    * if the Direct3D 10 device specified for interoperability is not compatible with the devices against which the context is to be created." << std::endl;
      return oss.str();
    }
    case -1003: {
      oss << "CL_INVALID_D3D10_RESOURCE_KHR:" << std::endl;
      oss << "    * If the resource is not a Direct3D 10 buffer or texture object" << std::endl;
      return oss.str();
    }
    case -1004: {
      oss << "CL_D3D10_RESOURCE_ALREADY_ACQUIRED_KHR:" << std::endl;
      oss << "    * If a mem_object is already acquired by OpenCL" << std::endl;
      return oss.str();
    }
    case -1005: {
      oss << "CL_D3D10_RESOURCE_NOT_ACQUIRED_KHR:" << std::endl;
      oss << "    * If a mem_object is not acquired by OpenCL" << std::endl;
      return oss.str();
    }
    case -1006: {
      oss << "CL_INVALID_D3D11_DEVICE_KHR:" << std::endl;
      oss << "    * if the Direct3D 11 device specified for interoperability is not compatible with the devices against which the context is to be created." << std::endl;
      return oss.str();
    }
    case -1007: {
      oss << "CL_INVALID_D3D11_RESOURCE_KHR:" << std::endl;
      oss << "    * If the resource is not a Direct3D 11 buffer or texture object" << std::endl;
      return oss.str();
    }
    case -1008: {
      oss << "CL_D3D11_RESOURCE_ALREADY_ACQUIRED_KHR:" << std::endl;
      oss << "    * If a mem_object is already acquired by OpenCL" << std::endl;
      return oss.str();
    }
    case -1009: {
      oss << "CL_D3D11_RESOURCE_NOT_ACQUIRED_KHR:" << std::endl;
      oss << "    * If a mem_object is not acquired by OpenCL" << std::endl;
      return oss.str();
    }
    case -1010: {
      oss << "CL_INVALID_D3D9_DEVICE_NV or CL_INVALID_DX9_DEVICE_INTEL:" << std::endl;
      oss << "    * If the Direct3D 9 device specified for interoperability is not compatible with the devices against which the context is to be created" << std::endl;
      return oss.str();
    }
    case -1011: {
      oss << "CL_INVALID_D3D9_RESOURCE_NV or CL_INVALID_DX9_RESOURCE_INTEL:" << std::endl;
      oss << "    * If a 'mem_object' is not a Direct3D 9 resource of the required type" << std::endl;
      return oss.str();
    }
    case -1012: {
      oss << "CL_D3D9_RESOURCE_ALREADY_ACQUIRED_NV or CL_DX9_RESOURCE_ALREADY_ACQUIRED_INTEL:" << std::endl;
      oss << "    * If any of the 'mem_objects' is currently already acquired by OpenCL" << std::endl;
      return oss.str();
    }
    case -1013: {
      oss << "CL_D3D9_RESOURCE_NOT_ACQUIRED_NV or CL_DX9_RESOURCE_NOT_ACQUIRED_INTEL:" << std::endl;
      oss << "    * If any of the 'mem_objects' is currently not acquired by OpenCL" << std::endl;
      return oss.str();
    }
    case -1092: {
      oss << "CL_EGL_RESOURCE_NOT_ACQUIRED_KHR:" << std::endl;
      oss << "    * If a 'mem_object' is not acquired by OpenCL" << std::endl;
      return oss.str();
    }
    case -1093: {
      oss << "CL_INVALID_EGL_OBJECT_KHR:" << std::endl;
      oss << "    * If a 'mem_object' is not a EGL resource of the required type" << std::endl;
      return oss.str();
    }
    case -1094: {
      oss << "CL_INVALID_ACCELERATOR_INTEL:" << std::endl;
      oss << "    * When 'arg_value' is not a valid accelerator object, and by clRetainAccelerator, clReleaseAccelerator, and clGetAcceleratorInfo when 'accelerator' is not a valid accelerator object" << std::endl;
      return oss.str();
    }
    case -1095: {
      oss << "CL_INVALID_ACCELERATOR_TYPE_INTEL:" << std::endl;
      oss << "    * When 'arg_value' is not an accelerator object of the correct type, or when 'accelerator_type' is not a valid accelerator type" << std::endl;
      return oss.str();
    }
    case -1096: {
      oss << "CL_INVALID_ACCELERATOR_DESCRIPTOR_INTEL:" << std::endl;
      oss << "    * When values described by 'descriptor' are not valid, or if a combination of values is not valid" << std::endl;
      return oss.str();
    }
    case -1097: {
      oss << "CL_ACCELERATOR_TYPE_NOT_SUPPORTED_INTEL:" << std::endl;
      oss << "    * When 'accelerator_type' is a valid accelerator type, but it not supported by any device in 'context'" << std::endl;
      return oss.str();
    }
    case -1098: {
      oss << "CL_INVALID_VA_API_MEDIA_ADAPTER_INTEL:" << std::endl;
      oss << "    * If the VA API display specified for interoperability is not compatible with the devices against which the context is to be created" << std::endl;
      return oss.str();
    }
    case -1099: {
      oss << "CL_INVALID_VA_API_MEDIA_SURFACE_INTEL:" << std::endl;
      oss << "    * If 'surface' is not a VA API surface of the required type, by clGetMemObjectInfo when 'param_name' is CL_MEM_VA_API_MEDIA_SURFACE_INTEL when was not created from a VA API surface, and from clGetImageInfo when 'param_name' is CL_IMAGE_VA_API_PLANE_INTEL and 'image' was not created from a VA API surface" << std::endl;
      return oss.str();
    }
    case -1100: {
      oss << "CL_VA_API_MEDIA_SURFACE_ALREADY_ACQUIRED_INTEL:" << std::endl;
      oss << "    * If any of the 'mem_objects' is already acquired by OpenCL" << std::endl;
      return oss.str();
    }
    case -1101: {
      oss << "CL_VA_API_MEDIA_SURFACE_NOT_ACQUIRED_INTEL:" << std::endl;
      oss << "    * If any of the 'mem_objects' are not currently acquired by OpenCL" << std::endl;
      return oss.str();
    }
    case -9999: {
      oss << "NVidia:" << std::endl;
      oss << "    * Illegal read or write to a buffer" << std::endl;
      return oss.str();
    }
    default: {
      oss << "Unknown OpenCL error" << std::endl;
      return oss.str();
    }
  }
}

////////////////////////////////////////////////////////////////////////////////
////////////////////////////////////////////////////////////////////////////////
////////////////////////////////////////////////////////////////////////////////

GGEMSOpenCLManager* get_instance_ggems_opencl_manager(void)
{
  return &GGEMSOpenCLManager::GetInstance();
}

////////////////////////////////////////////////////////////////////////////////
////////////////////////////////////////////////////////////////////////////////
////////////////////////////////////////////////////////////////////////////////

void print_infos_opencl_manager(GGEMSOpenCLManager* opencl_manager)
{
  opencl_manager->PrintPlatformInfos();
  opencl_manager->PrintDeviceInfos();
  opencl_manager->PrintBuildOptions();
  opencl_manager->PrintActivatedDevices();
}

////////////////////////////////////////////////////////////////////////////////
////////////////////////////////////////////////////////////////////////////////
////////////////////////////////////////////////////////////////////////////////

void set_device_index_ggems_opencl_manager(GGEMSOpenCLManager* opencl_manager, GGsize const device_id)
{
  opencl_manager->DeviceToActivate(device_id);
}

////////////////////////////////////////////////////////////////////////////////
////////////////////////////////////////////////////////////////////////////////
////////////////////////////////////////////////////////////////////////////////

void set_device_to_activate_opencl_manager(GGEMSOpenCLManager* opencl_manager, char const* device_type, char const* device_vendor)
{
  opencl_manager->DeviceToActivate(device_type, device_vendor);
}

////////////////////////////////////////////////////////////////////////////////
////////////////////////////////////////////////////////////////////////////////
////////////////////////////////////////////////////////////////////////////////

void clean_opencl_manager(GGEMSOpenCLManager* opencl_manager)
{
  opencl_manager->Clean();
}

////////////////////////////////////////////////////////////////////////////////
////////////////////////////////////////////////////////////////////////////////
////////////////////////////////////////////////////////////////////////////////

void set_device_balancing_opencl_manager(GGEMSOpenCLManager* opencl_manager, char const* device_balancing)
{
  opencl_manager->DeviceBalancing(device_balancing);
}<|MERGE_RESOLUTION|>--- conflicted
+++ resolved
@@ -961,7 +961,6 @@
 
 void GGEMSOpenCLManager::CleanBuffer(cl::Buffer* buffer, GGsize const& size, GGsize const& thread_index)
 {
-<<<<<<< HEAD
   GGcout("GGEMSOpenCLManager","CleanBuffer", 3) << "Cleaning OpenCL buffer..." << GGendl;
 
   // Event parameters
@@ -972,9 +971,7 @@
   // Handling event
   HandleEvent(event, "Cleaning buffer");
 
-=======
-  GGint error = queues_[thread_index]->enqueueFillBuffer(*buffer, 0, 0, size, nullptr, nullptr);
->>>>>>> 04ccf7f7
+
   CheckOpenCLError(error, "GGEMSOpenCLManager", "CleanBuffer");
 }
 
